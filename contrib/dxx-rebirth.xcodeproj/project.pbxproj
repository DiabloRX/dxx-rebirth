// !$*UTF8*$!
{
	archiveVersion = 1;
	classes = {
	};
	objectVersion = 46;
	objects = {

/* Begin PBXBuildFile section */
		1404A1971A92852C00843F81 /* bmread.cpp in Sources */ = {isa = PBXBuildFile; fileRef = 14F8AA871A2D6320003AA93A /* bmread.cpp */; };
		1404A1981A92852C00843F81 /* escort.cpp in Sources */ = {isa = PBXBuildFile; fileRef = 14F8AA891A2D6320003AA93A /* escort.cpp */; };
		1404A1991A92852C00843F81 /* gamepal.cpp in Sources */ = {isa = PBXBuildFile; fileRef = 14F8AA8A1A2D6320003AA93A /* gamepal.cpp */; };
		1404A19A1A92852C00843F81 /* movie.cpp in Sources */ = {isa = PBXBuildFile; fileRef = 14F8AA8C1A2D6320003AA93A /* movie.cpp */; };
		1404A19B1A92852C00843F81 /* font.cpp in Sources */ = {isa = PBXBuildFile; fileRef = 14F8AAA61A2D6320003AA93A /* font.cpp */; };
		1404A19C1A92852C00843F81 /* palette.cpp in Sources */ = {isa = PBXBuildFile; fileRef = 14F8AAA71A2D6320003AA93A /* palette.cpp */; };
		1404A19D1A92852C00843F81 /* pcx.cpp in Sources */ = {isa = PBXBuildFile; fileRef = 14F8AAA81A2D6320003AA93A /* pcx.cpp */; };
		1404A19E1A92852C00843F81 /* interp.cpp in Sources */ = {isa = PBXBuildFile; fileRef = 14F8AAAA1A2D6320003AA93A /* interp.cpp */; };
		1404A19F1A92852C00843F81 /* autosave.cpp in Sources */ = {isa = PBXBuildFile; fileRef = 14F8AABB1A2D6320003AA93A /* autosave.cpp */; };
		1404A1A01A92852C00843F81 /* centers.cpp in Sources */ = {isa = PBXBuildFile; fileRef = 14F8AABC1A2D6320003AA93A /* centers.cpp */; };
		1404A1A11A92852C00843F81 /* curves.cpp in Sources */ = {isa = PBXBuildFile; fileRef = 14F8AABD1A2D6320003AA93A /* curves.cpp */; };
		1404A1A21A92852C00843F81 /* eglobal.cpp in Sources */ = {isa = PBXBuildFile; fileRef = 14F8AABE1A2D6320003AA93A /* eglobal.cpp */; };
		1404A1A31A92852C00843F81 /* elight.cpp in Sources */ = {isa = PBXBuildFile; fileRef = 14F8AABF1A2D6320003AA93A /* elight.cpp */; };
		1404A1A41A92852C00843F81 /* eobject.cpp in Sources */ = {isa = PBXBuildFile; fileRef = 14F8AAC01A2D6320003AA93A /* eobject.cpp */; };
		1404A1A51A92852C00843F81 /* eswitch.cpp in Sources */ = {isa = PBXBuildFile; fileRef = 14F8AAC11A2D6320003AA93A /* eswitch.cpp */; };
		1404A1A61A92852C00843F81 /* group.cpp in Sources */ = {isa = PBXBuildFile; fileRef = 14F8AAC21A2D6320003AA93A /* group.cpp */; };
		1404A1A71A92852C00843F81 /* info.cpp in Sources */ = {isa = PBXBuildFile; fileRef = 14F8AAC31A2D6320003AA93A /* info.cpp */; };
		1404A1A81A92852C00843F81 /* kbuild.cpp in Sources */ = {isa = PBXBuildFile; fileRef = 14F8AAC41A2D6320003AA93A /* kbuild.cpp */; };
		1404A1A91A92852C00843F81 /* kcurve.cpp in Sources */ = {isa = PBXBuildFile; fileRef = 14F8AAC51A2D6320003AA93A /* kcurve.cpp */; };
		1404A1AA1A92852C00843F81 /* kfuncs.cpp in Sources */ = {isa = PBXBuildFile; fileRef = 14F8AAC61A2D6320003AA93A /* kfuncs.cpp */; };
		1404A1AB1A92852C00843F81 /* kgame.cpp in Sources */ = {isa = PBXBuildFile; fileRef = 14F8AAC71A2D6320003AA93A /* kgame.cpp */; };
		1404A1AC1A92852C00843F81 /* khelp.cpp in Sources */ = {isa = PBXBuildFile; fileRef = 14F8AAC81A2D6320003AA93A /* khelp.cpp */; };
		1404A1AD1A92852C00843F81 /* kmine.cpp in Sources */ = {isa = PBXBuildFile; fileRef = 14F8AAC91A2D6320003AA93A /* kmine.cpp */; };
		1404A1AE1A92852C00843F81 /* ksegmove.cpp in Sources */ = {isa = PBXBuildFile; fileRef = 14F8AACA1A2D6320003AA93A /* ksegmove.cpp */; };
		1404A1AF1A92852C00843F81 /* ksegsel.cpp in Sources */ = {isa = PBXBuildFile; fileRef = 14F8AACB1A2D6320003AA93A /* ksegsel.cpp */; };
		1404A1B01A92852C00843F81 /* ksegsize.cpp in Sources */ = {isa = PBXBuildFile; fileRef = 14F8AACC1A2D6320003AA93A /* ksegsize.cpp */; };
		1404A1B11A92852C00843F81 /* ktmap.cpp in Sources */ = {isa = PBXBuildFile; fileRef = 14F8AACD1A2D6320003AA93A /* ktmap.cpp */; };
		1404A1B21A92852C00843F81 /* kview.cpp in Sources */ = {isa = PBXBuildFile; fileRef = 14F8AACE1A2D6320003AA93A /* kview.cpp */; };
		1404A1B31A92852C00843F81 /* med.cpp in Sources */ = {isa = PBXBuildFile; fileRef = 14F8AACF1A2D6320003AA93A /* med.cpp */; };
		1404A1B41A92852C00843F81 /* meddraw.cpp in Sources */ = {isa = PBXBuildFile; fileRef = 14F8AAD01A2D6320003AA93A /* meddraw.cpp */; };
		1404A1B51A92852C00843F81 /* medmisc.cpp in Sources */ = {isa = PBXBuildFile; fileRef = 14F8AAD11A2D6320003AA93A /* medmisc.cpp */; };
		1404A1B61A92852C00843F81 /* medrobot.cpp in Sources */ = {isa = PBXBuildFile; fileRef = 14F8AAD21A2D6320003AA93A /* medrobot.cpp */; };
		1404A1B71A92852C00843F81 /* medsel.cpp in Sources */ = {isa = PBXBuildFile; fileRef = 14F8AAD31A2D6320003AA93A /* medsel.cpp */; };
		1404A1B81A92852C00843F81 /* medwall.cpp in Sources */ = {isa = PBXBuildFile; fileRef = 14F8AAD41A2D6320003AA93A /* medwall.cpp */; };
		1404A1B91A92852C00843F81 /* mine.cpp in Sources */ = {isa = PBXBuildFile; fileRef = 14F8AAD51A2D6320003AA93A /* mine.cpp */; };
		1404A1BA1A92852C00843F81 /* objpage.cpp in Sources */ = {isa = PBXBuildFile; fileRef = 14F8AAD61A2D6320003AA93A /* objpage.cpp */; };
		1404A1BB1A92852C00843F81 /* segment.cpp in Sources */ = {isa = PBXBuildFile; fileRef = 14F8AAD71A2D6320003AA93A /* segment.cpp */; };
		1404A1BC1A92852C00843F81 /* seguvs.cpp in Sources */ = {isa = PBXBuildFile; fileRef = 14F8AAD81A2D6320003AA93A /* seguvs.cpp */; };
		1404A1BD1A92852C00843F81 /* texpage.cpp in Sources */ = {isa = PBXBuildFile; fileRef = 14F8AAD91A2D6320003AA93A /* texpage.cpp */; };
		1404A1BE1A92852C00843F81 /* texture.cpp in Sources */ = {isa = PBXBuildFile; fileRef = 14F8AADA1A2D6320003AA93A /* texture.cpp */; };
		1404A1BF1A92852C00843F81 /* ai.cpp in Sources */ = {isa = PBXBuildFile; fileRef = 14F8AADC1A2D6320003AA93A /* ai.cpp */; };
		1404A1C01A92852C00843F81 /* aipath.cpp in Sources */ = {isa = PBXBuildFile; fileRef = 14F8AADD1A2D6320003AA93A /* aipath.cpp */; };
		1404A1C11A92852C00843F81 /* automap.cpp in Sources */ = {isa = PBXBuildFile; fileRef = 14F8AADE1A2D6320003AA93A /* automap.cpp */; };
		1404A1C21A92852C00843F81 /* bm.cpp in Sources */ = {isa = PBXBuildFile; fileRef = 14F8AADF1A2D6320003AA93A /* bm.cpp */; };
		1404A1C31A92852C00843F81 /* cntrlcen.cpp in Sources */ = {isa = PBXBuildFile; fileRef = 14F8AAE01A2D6320003AA93A /* cntrlcen.cpp */; };
		1404A1C41A92852C00843F81 /* collide.cpp in Sources */ = {isa = PBXBuildFile; fileRef = 14F8AAE11A2D6320003AA93A /* collide.cpp */; };
		1404A1C51A92852C00843F81 /* config.cpp in Sources */ = {isa = PBXBuildFile; fileRef = 14F8AAE21A2D6320003AA93A /* config.cpp */; };
		1404A1C61A92852C00843F81 /* console.cpp in Sources */ = {isa = PBXBuildFile; fileRef = 14F8AAE31A2D6320003AA93A /* console.cpp */; };
		1404A1C71A92852C00843F81 /* controls.cpp in Sources */ = {isa = PBXBuildFile; fileRef = 14F8AAE41A2D6320003AA93A /* controls.cpp */; };
		1404A1C81A92852C00843F81 /* credits.cpp in Sources */ = {isa = PBXBuildFile; fileRef = 14F8AAE51A2D6320003AA93A /* credits.cpp */; };
		1404A1C91A92852C00843F81 /* digiobj.cpp in Sources */ = {isa = PBXBuildFile; fileRef = 14F8AAE61A2D6320003AA93A /* digiobj.cpp */; };
		1404A1CA1A92852C00843F81 /* dumpmine.cpp in Sources */ = {isa = PBXBuildFile; fileRef = 14F8AAE71A2D6320003AA93A /* dumpmine.cpp */; };
		1404A1CB1A92852C00843F81 /* effects.cpp in Sources */ = {isa = PBXBuildFile; fileRef = 14F8AAE81A2D6320003AA93A /* effects.cpp */; };
		1404A1CC1A92852C00843F81 /* endlevel.cpp in Sources */ = {isa = PBXBuildFile; fileRef = 14F8AAE91A2D6320003AA93A /* endlevel.cpp */; };
		1404A1CD1A92852C00843F81 /* fireball.cpp in Sources */ = {isa = PBXBuildFile; fileRef = 14F8AAEA1A2D6320003AA93A /* fireball.cpp */; };
		1404A1CE1A92852C00843F81 /* fuelcen.cpp in Sources */ = {isa = PBXBuildFile; fileRef = 14F8AAEB1A2D6320003AA93A /* fuelcen.cpp */; };
		1404A1CF1A92852C00843F81 /* fvi.cpp in Sources */ = {isa = PBXBuildFile; fileRef = 14F8AAEC1A2D6320003AA93A /* fvi.cpp */; };
		1404A1D01A92852C00843F81 /* game.cpp in Sources */ = {isa = PBXBuildFile; fileRef = 14F8AAED1A2D6320003AA93A /* game.cpp */; };
		1404A1D11A92852C00843F81 /* gamecntl.cpp in Sources */ = {isa = PBXBuildFile; fileRef = 14F8AAEE1A2D6320003AA93A /* gamecntl.cpp */; };
		1404A1D21A92852C00843F81 /* gamefont.cpp in Sources */ = {isa = PBXBuildFile; fileRef = 14F8AAEF1A2D6320003AA93A /* gamefont.cpp */; };
		1404A1D31A92852C00843F81 /* gamemine.cpp in Sources */ = {isa = PBXBuildFile; fileRef = 14F8AAF01A2D6320003AA93A /* gamemine.cpp */; };
		1404A1D41A92852C00843F81 /* gamerend.cpp in Sources */ = {isa = PBXBuildFile; fileRef = 14F8AAF11A2D6320003AA93A /* gamerend.cpp */; };
		1404A1D51A92852C00843F81 /* gamesave.cpp in Sources */ = {isa = PBXBuildFile; fileRef = 14F8AAF21A2D6320003AA93A /* gamesave.cpp */; };
		1404A1D61A92852C00843F81 /* gameseg.cpp in Sources */ = {isa = PBXBuildFile; fileRef = 14F8AAF31A2D6320003AA93A /* gameseg.cpp */; };
		1404A1D71A92852C00843F81 /* gameseq.cpp in Sources */ = {isa = PBXBuildFile; fileRef = 14F8AAF41A2D6320003AA93A /* gameseq.cpp */; };
		1404A1D81A92852C00843F81 /* gauges.cpp in Sources */ = {isa = PBXBuildFile; fileRef = 14F8AAF51A2D6320003AA93A /* gauges.cpp */; };
		1404A1D91A92852C00843F81 /* hostage.cpp in Sources */ = {isa = PBXBuildFile; fileRef = 14F8AAF61A2D6320003AA93A /* hostage.cpp */; };
		1404A1DA1A92852C00843F81 /* hud.cpp in Sources */ = {isa = PBXBuildFile; fileRef = 14F8AAF71A2D6320003AA93A /* hud.cpp */; };
		1404A1DB1A92852C00843F81 /* iff.cpp in Sources */ = {isa = PBXBuildFile; fileRef = 14F8AAF81A2D6320003AA93A /* iff.cpp */; };
		1404A1DC1A92852C00843F81 /* inferno.cpp in Sources */ = {isa = PBXBuildFile; fileRef = 14F8AAF91A2D6320003AA93A /* inferno.cpp */; };
		1404A1DD1A92852C00843F81 /* kconfig.cpp in Sources */ = {isa = PBXBuildFile; fileRef = 14F8AAFA1A2D6320003AA93A /* kconfig.cpp */; };
		1404A1DE1A92852C00843F81 /* kmatrix.cpp in Sources */ = {isa = PBXBuildFile; fileRef = 14F8AAFB1A2D6320003AA93A /* kmatrix.cpp */; };
		1404A1DF1A92852C00843F81 /* laser.cpp in Sources */ = {isa = PBXBuildFile; fileRef = 14F8AAFC1A2D6320003AA93A /* laser.cpp */; };
		1404A1E01A92852C00843F81 /* lighting.cpp in Sources */ = {isa = PBXBuildFile; fileRef = 14F8AAFD1A2D6320003AA93A /* lighting.cpp */; };
		1404A1E11A92852C00843F81 /* menu.cpp in Sources */ = {isa = PBXBuildFile; fileRef = 14F8AAFE1A2D6320003AA93A /* menu.cpp */; };
		1404A1E21A92852C00843F81 /* mglobal.cpp in Sources */ = {isa = PBXBuildFile; fileRef = 14F8AAFF1A2D6320003AA93A /* mglobal.cpp */; };
		1404A1E31A92852C00843F81 /* mission.cpp in Sources */ = {isa = PBXBuildFile; fileRef = 14F8AB001A2D6320003AA93A /* mission.cpp */; };
		1404A1E41A92852C00843F81 /* morph.cpp in Sources */ = {isa = PBXBuildFile; fileRef = 14F8AB011A2D6320003AA93A /* morph.cpp */; };
		1404A1E51A92852C00843F81 /* multi.cpp in Sources */ = {isa = PBXBuildFile; fileRef = 14F8AB021A2D6320003AA93A /* multi.cpp */; };
		1404A1E61A92852D00843F81 /* multibot.cpp in Sources */ = {isa = PBXBuildFile; fileRef = 14F8AB031A2D6320003AA93A /* multibot.cpp */; };
		1404A1E71A92852D00843F81 /* net_udp.cpp in Sources */ = {isa = PBXBuildFile; fileRef = 14F8AB041A2D6320003AA93A /* net_udp.cpp */; };
		1404A1E81A92852D00843F81 /* newdemo.cpp in Sources */ = {isa = PBXBuildFile; fileRef = 14F8AB051A2D6320003AA93A /* newdemo.cpp */; };
		1404A1E91A92852D00843F81 /* newmenu.cpp in Sources */ = {isa = PBXBuildFile; fileRef = 14F8AB061A2D6320003AA93A /* newmenu.cpp */; };
		1404A1EA1A92852D00843F81 /* object.cpp in Sources */ = {isa = PBXBuildFile; fileRef = 14F8AB071A2D6320003AA93A /* object.cpp */; };
		1404A1EB1A92852D00843F81 /* paging.cpp in Sources */ = {isa = PBXBuildFile; fileRef = 14F8AB081A2D6320003AA93A /* paging.cpp */; };
		1404A1EC1A92852D00843F81 /* physics.cpp in Sources */ = {isa = PBXBuildFile; fileRef = 14F8AB091A2D6320003AA93A /* physics.cpp */; };
		1404A1ED1A92852D00843F81 /* piggy.cpp in Sources */ = {isa = PBXBuildFile; fileRef = 14F8AB0A1A2D6320003AA93A /* piggy.cpp */; };
		1404A1EE1A92852D00843F81 /* player.cpp in Sources */ = {isa = PBXBuildFile; fileRef = 14F8AB0B1A2D6320003AA93A /* player.cpp */; };
		1404A1EF1A92852D00843F81 /* playsave.cpp in Sources */ = {isa = PBXBuildFile; fileRef = 14F8AB0C1A2D6320003AA93A /* playsave.cpp */; };
		1404A1F01A92852D00843F81 /* polyobj.cpp in Sources */ = {isa = PBXBuildFile; fileRef = 14F8AB0D1A2D6320003AA93A /* polyobj.cpp */; };
		1404A1F11A92852D00843F81 /* powerup.cpp in Sources */ = {isa = PBXBuildFile; fileRef = 14F8AB0E1A2D6320003AA93A /* powerup.cpp */; };
		1404A1F21A92852D00843F81 /* render.cpp in Sources */ = {isa = PBXBuildFile; fileRef = 14F8AB0F1A2D6320003AA93A /* render.cpp */; };
		1404A1F31A92852D00843F81 /* robot.cpp in Sources */ = {isa = PBXBuildFile; fileRef = 14F8AB101A2D6320003AA93A /* robot.cpp */; };
		1404A1F41A92852D00843F81 /* scores.cpp in Sources */ = {isa = PBXBuildFile; fileRef = 14F8AB111A2D6320003AA93A /* scores.cpp */; };
		1404A1F51A92852D00843F81 /* segment.cpp in Sources */ = {isa = PBXBuildFile; fileRef = 14F8AB121A2D6320003AA93A /* segment.cpp */; };
		1404A1F61A92852D00843F81 /* slew.cpp in Sources */ = {isa = PBXBuildFile; fileRef = 14F8AB131A2D6320003AA93A /* slew.cpp */; };
		1404A1F71A92852D00843F81 /* songs.cpp in Sources */ = {isa = PBXBuildFile; fileRef = 14F8AB141A2D6320003AA93A /* songs.cpp */; };
		1404A1F81A92852D00843F81 /* state.cpp in Sources */ = {isa = PBXBuildFile; fileRef = 14F8AB151A2D6320003AA93A /* state.cpp */; };
		1404A1F91A92852D00843F81 /* switch.cpp in Sources */ = {isa = PBXBuildFile; fileRef = 14F8AB161A2D6320003AA93A /* switch.cpp */; };
		1404A1FA1A92852D00843F81 /* terrain.cpp in Sources */ = {isa = PBXBuildFile; fileRef = 14F8AB171A2D6320003AA93A /* terrain.cpp */; };
		1404A1FB1A92852D00843F81 /* texmerge.cpp in Sources */ = {isa = PBXBuildFile; fileRef = 14F8AB181A2D6320003AA93A /* texmerge.cpp */; };
		1404A1FC1A92852D00843F81 /* text.cpp in Sources */ = {isa = PBXBuildFile; fileRef = 14F8AB191A2D6320003AA93A /* text.cpp */; };
		1404A1FD1A92852D00843F81 /* titles.cpp in Sources */ = {isa = PBXBuildFile; fileRef = 14F8AB1A1A2D6320003AA93A /* titles.cpp */; };
		1404A1FE1A92852D00843F81 /* vclip.cpp in Sources */ = {isa = PBXBuildFile; fileRef = 14F8AB1B1A2D6320003AA93A /* vclip.cpp */; };
		1404A1FF1A92852D00843F81 /* vers_id.cpp in Sources */ = {isa = PBXBuildFile; fileRef = 14F8AB1C1A2D6320003AA93A /* vers_id.cpp */; };
		1404A2001A92852D00843F81 /* wall.cpp in Sources */ = {isa = PBXBuildFile; fileRef = 14F8AB1D1A2D6320003AA93A /* wall.cpp */; };
		1404A2011A92852D00843F81 /* weapon.cpp in Sources */ = {isa = PBXBuildFile; fileRef = 14F8AB1E1A2D6320003AA93A /* weapon.cpp */; };
		1404A2021A92852D00843F81 /* mem.cpp in Sources */ = {isa = PBXBuildFile; fileRef = 14F8AB201A2D6320003AA93A /* mem.cpp */; };
		1404A2031A92852D00843F81 /* args.cpp in Sources */ = {isa = PBXBuildFile; fileRef = 14F8AB221A2D6320003AA93A /* args.cpp */; };
		1404A2041A92852D00843F81 /* hash.cpp in Sources */ = {isa = PBXBuildFile; fileRef = 14F8AB231A2D6320003AA93A /* hash.cpp */; };
		1404A2051A92852D00843F81 /* physfsx.cpp in Sources */ = {isa = PBXBuildFile; fileRef = 14F8AB241A2D6320003AA93A /* physfsx.cpp */; };
		1404A2061A92854F00843F81 /* messagebox.mm in Sources */ = {isa = PBXBuildFile; fileRef = 14F8A93D1A2D6320003AA93A /* messagebox.mm */; };
		1404A2071A92856F00843F81 /* SDLMain.m in Sources */ = {isa = PBXBuildFile; fileRef = 14F8A93F1A2D6320003AA93A /* SDLMain.m */; };
		1404A2081A92859600843F81 /* 2dsline.cpp in Sources */ = {isa = PBXBuildFile; fileRef = 14F8A91B1A2D6320003AA93A /* 2dsline.cpp */; };
		1404A2091A92859600843F81 /* bitblt.cpp in Sources */ = {isa = PBXBuildFile; fileRef = 14F8A91C1A2D6320003AA93A /* bitblt.cpp */; };
		1404A20A1A92859600843F81 /* bitmap.cpp in Sources */ = {isa = PBXBuildFile; fileRef = 14F8A91D1A2D6320003AA93A /* bitmap.cpp */; };
		1404A20B1A92859600843F81 /* box.cpp in Sources */ = {isa = PBXBuildFile; fileRef = 14F8A91F1A2D6320003AA93A /* box.cpp */; };
		1404A20C1A92859600843F81 /* canvas.cpp in Sources */ = {isa = PBXBuildFile; fileRef = 14F8A9201A2D6320003AA93A /* canvas.cpp */; };
		1404A20D1A92859600843F81 /* circle.cpp in Sources */ = {isa = PBXBuildFile; fileRef = 14F8A9211A2D6320003AA93A /* circle.cpp */; };
		1404A20E1A92859600843F81 /* disc.cpp in Sources */ = {isa = PBXBuildFile; fileRef = 14F8A9231A2D6320003AA93A /* disc.cpp */; };
		1404A20F1A92859600843F81 /* gpixel.cpp in Sources */ = {isa = PBXBuildFile; fileRef = 14F8A9241A2D6320003AA93A /* gpixel.cpp */; };
		1404A2101A92859600843F81 /* line.cpp in Sources */ = {isa = PBXBuildFile; fileRef = 14F8A9251A2D6320003AA93A /* line.cpp */; };
		1404A2111A92859600843F81 /* pixel.cpp in Sources */ = {isa = PBXBuildFile; fileRef = 14F8A9261A2D6320003AA93A /* pixel.cpp */; };
		1404A2121A92859600843F81 /* rect.cpp in Sources */ = {isa = PBXBuildFile; fileRef = 14F8A9271A2D6320003AA93A /* rect.cpp */; };
		1404A2131A92859600843F81 /* rle.cpp in Sources */ = {isa = PBXBuildFile; fileRef = 14F8A9281A2D6320003AA93A /* rle.cpp */; };
		1404A2141A92859600843F81 /* scalec.cpp in Sources */ = {isa = PBXBuildFile; fileRef = 14F8A9291A2D6320003AA93A /* scalec.cpp */; };
		1404A2151A92859600843F81 /* clipper.cpp in Sources */ = {isa = PBXBuildFile; fileRef = 14F8A92B1A2D6320003AA93A /* clipper.cpp */; };
		1404A2161A92859600843F81 /* draw.cpp in Sources */ = {isa = PBXBuildFile; fileRef = 14F8A92D1A2D6320003AA93A /* draw.cpp */; };
		1404A2171A92859600843F81 /* globvars.cpp in Sources */ = {isa = PBXBuildFile; fileRef = 14F8A92E1A2D6320003AA93A /* globvars.cpp */; };
		1404A2181A92859600843F81 /* instance.cpp in Sources */ = {isa = PBXBuildFile; fileRef = 14F8A9301A2D6320003AA93A /* instance.cpp */; };
		1404A2191A92859600843F81 /* matrix.cpp in Sources */ = {isa = PBXBuildFile; fileRef = 14F8A9311A2D6320003AA93A /* matrix.cpp */; };
		1404A21A1A92859600843F81 /* points.cpp in Sources */ = {isa = PBXBuildFile; fileRef = 14F8A9321A2D6320003AA93A /* points.cpp */; };
		1404A21B1A92859600843F81 /* rod.cpp in Sources */ = {isa = PBXBuildFile; fileRef = 14F8A9331A2D6320003AA93A /* rod.cpp */; };
		1404A21C1A92859600843F81 /* setup.cpp in Sources */ = {isa = PBXBuildFile; fileRef = 14F8A9341A2D6320003AA93A /* setup.cpp */; };
		1404A21D1A92859600843F81 /* digi_mixer_music.cpp in Sources */ = {isa = PBXBuildFile; fileRef = 14F8A9431A2D6320003AA93A /* digi_mixer_music.cpp */; };
		1404A21E1A92859600843F81 /* joy.cpp in Sources */ = {isa = PBXBuildFile; fileRef = 14F8A9441A2D6320003AA93A /* joy.cpp */; };
		1404A21F1A92859600843F81 /* rbaudio.cpp in Sources */ = {isa = PBXBuildFile; fileRef = 14F8A9451A2D6320003AA93A /* rbaudio.cpp */; };
		1404A2201A92859600843F81 /* window.cpp in Sources */ = {isa = PBXBuildFile; fileRef = 14F8A9461A2D6320003AA93A /* window.cpp */; };
		1404A2211A92859600843F81 /* messagebox.cpp in Sources */ = {isa = PBXBuildFile; fileRef = 14F8A9481A2D6320003AA93A /* messagebox.cpp */; };
		1404A2221A92859600843F81 /* func.cpp in Sources */ = {isa = PBXBuildFile; fileRef = 14F8A95A1A2D6320003AA93A /* func.cpp */; };
		1404A2231A92859600843F81 /* fixc.cpp in Sources */ = {isa = PBXBuildFile; fileRef = 14F8A9FA1A2D6320003AA93A /* fixc.cpp */; };
		1404A2241A92859600843F81 /* rand.cpp in Sources */ = {isa = PBXBuildFile; fileRef = 14F8A9FB1A2D6320003AA93A /* rand.cpp */; };
		1404A2251A92859600843F81 /* tables.cpp in Sources */ = {isa = PBXBuildFile; fileRef = 14F8A9FC1A2D6320003AA93A /* tables.cpp */; };
		1404A2261A92859600843F81 /* vecmat.cpp in Sources */ = {isa = PBXBuildFile; fileRef = 14F8A9FD1A2D6320003AA93A /* vecmat.cpp */; };
		1404A2271A92859600843F81 /* error.cpp in Sources */ = {isa = PBXBuildFile; fileRef = 14F8A9FF1A2D6320003AA93A /* error.cpp */; };
		1404A2281A92859600843F81 /* hmp.cpp in Sources */ = {isa = PBXBuildFile; fileRef = 14F8AA001A2D6320003AA93A /* hmp.cpp */; };
		1404A2291A92859600843F81 /* ignorecase.cpp in Sources */ = {isa = PBXBuildFile; fileRef = 14F8AA011A2D6320003AA93A /* ignorecase.cpp */; };
		1404A22A1A92859600843F81 /* strutil.cpp in Sources */ = {isa = PBXBuildFile; fileRef = 14F8AA021A2D6320003AA93A /* strutil.cpp */; };
		1404A22B1A92859600843F81 /* ntmap.cpp in Sources */ = {isa = PBXBuildFile; fileRef = 14F8AA041A2D6320003AA93A /* ntmap.cpp */; };
		1404A22C1A92859600843F81 /* scanline.cpp in Sources */ = {isa = PBXBuildFile; fileRef = 14F8AA051A2D6320003AA93A /* scanline.cpp */; };
		1404A22D1A92859600843F81 /* tmapflat.cpp in Sources */ = {isa = PBXBuildFile; fileRef = 14F8AA081A2D6320003AA93A /* tmapflat.cpp */; };
		1404A22E1A92859600843F81 /* button.cpp in Sources */ = {isa = PBXBuildFile; fileRef = 14F8AA0A1A2D6320003AA93A /* button.cpp */; };
		1404A22F1A92859600843F81 /* checkbox.cpp in Sources */ = {isa = PBXBuildFile; fileRef = 14F8AA0B1A2D6320003AA93A /* checkbox.cpp */; };
		1404A2301A92859600843F81 /* dialog.cpp in Sources */ = {isa = PBXBuildFile; fileRef = 14F8AA0C1A2D6320003AA93A /* dialog.cpp */; };
		1404A2311A92859600843F81 /* file.cpp in Sources */ = {isa = PBXBuildFile; fileRef = 14F8AA0D1A2D6320003AA93A /* file.cpp */; };
		1404A2321A92859600843F81 /* gadget.cpp in Sources */ = {isa = PBXBuildFile; fileRef = 14F8AA0E1A2D6320003AA93A /* gadget.cpp */; };
		1404A2331A92859600843F81 /* icon.cpp in Sources */ = {isa = PBXBuildFile; fileRef = 14F8AA0F1A2D6320003AA93A /* icon.cpp */; };
		1404A2341A92859600843F81 /* inputbox.cpp in Sources */ = {isa = PBXBuildFile; fileRef = 14F8AA101A2D6320003AA93A /* inputbox.cpp */; };
		1404A2351A92859600843F81 /* keypad.cpp in Sources */ = {isa = PBXBuildFile; fileRef = 14F8AA111A2D6320003AA93A /* keypad.cpp */; };
		1404A2361A92859600843F81 /* keypress.cpp in Sources */ = {isa = PBXBuildFile; fileRef = 14F8AA121A2D6320003AA93A /* keypress.cpp */; };
		1404A2381A92859600843F81 /* listbox.cpp in Sources */ = {isa = PBXBuildFile; fileRef = 14F8AA141A2D6320003AA93A /* listbox.cpp */; };
		1404A2391A92859600843F81 /* menu.cpp in Sources */ = {isa = PBXBuildFile; fileRef = 14F8AA151A2D6320003AA93A /* menu.cpp */; };
		1404A23A1A92859600843F81 /* menubar.cpp in Sources */ = {isa = PBXBuildFile; fileRef = 14F8AA161A2D6320003AA93A /* menubar.cpp */; };
		1404A23B1A92859600843F81 /* message.cpp in Sources */ = {isa = PBXBuildFile; fileRef = 14F8AA171A2D6320003AA93A /* message.cpp */; };
		1404A23C1A92859600843F81 /* radio.cpp in Sources */ = {isa = PBXBuildFile; fileRef = 14F8AA181A2D6320003AA93A /* radio.cpp */; };
		1404A23D1A92859600843F81 /* scroll.cpp in Sources */ = {isa = PBXBuildFile; fileRef = 14F8AA191A2D6320003AA93A /* scroll.cpp */; };
		1404A23E1A92859600843F81 /* ui.cpp in Sources */ = {isa = PBXBuildFile; fileRef = 14F8AA1A1A2D6320003AA93A /* ui.cpp */; };
		1404A23F1A92859600843F81 /* uidraw.cpp in Sources */ = {isa = PBXBuildFile; fileRef = 14F8AA1B1A2D6320003AA93A /* uidraw.cpp */; };
		1404A2401A92859600843F81 /* userbox.cpp in Sources */ = {isa = PBXBuildFile; fileRef = 14F8AA1C1A2D6320003AA93A /* userbox.cpp */; };
		1404A2411A92859600843F81 /* ehostage.cpp in Sources */ = {isa = PBXBuildFile; fileRef = 14F8AA441A2D6320003AA93A /* ehostage.cpp */; };
		1404A2421A92859600843F81 /* bmread.cpp in Sources */ = {isa = PBXBuildFile; fileRef = 14F8AA491A2D6320003AA93A /* bmread.cpp */; };
		1404A2431A92859600843F81 /* custom.cpp in Sources */ = {isa = PBXBuildFile; fileRef = 14F8AA4A1A2D6320003AA93A /* custom.cpp */; };
		1404A2441A92859600843F81 /* hostage.cpp in Sources */ = {isa = PBXBuildFile; fileRef = 14F8AA4C1A2D6320003AA93A /* hostage.cpp */; };
		1404A2451A92859600843F81 /* snddecom.cpp in Sources */ = {isa = PBXBuildFile; fileRef = 14F8AA4D1A2D6320003AA93A /* snddecom.cpp */; };
		1404A2461A92859600843F81 /* gr.cpp in Sources */ = {isa = PBXBuildFile; fileRef = 14F8AAAC1A2D6320003AA93A /* gr.cpp */; };
		1404A2471A92859600843F81 /* ogl.cpp in Sources */ = {isa = PBXBuildFile; fileRef = 14F8AAAD1A2D6320003AA93A /* ogl.cpp */; };
		1404A2481A92859600843F81 /* digi.cpp in Sources */ = {isa = PBXBuildFile; fileRef = 14F8AAAF1A2D6320003AA93A /* digi.cpp */; };
		1404A2491A92859600843F81 /* digi_audio.cpp in Sources */ = {isa = PBXBuildFile; fileRef = 14F8AAB01A2D6320003AA93A /* digi_audio.cpp */; };
		1404A24A1A92859600843F81 /* digi_mixer.cpp in Sources */ = {isa = PBXBuildFile; fileRef = 14F8AAB11A2D6320003AA93A /* digi_mixer.cpp */; };
		1404A24B1A92859600843F81 /* event.cpp in Sources */ = {isa = PBXBuildFile; fileRef = 14F8AAB21A2D6320003AA93A /* event.cpp */; };
		1404A24C1A92859600843F81 /* gr.cpp in Sources */ = {isa = PBXBuildFile; fileRef = 14F8AAB31A2D6320003AA93A /* gr.cpp */; };
		1404A24D1A92859600843F81 /* init.cpp in Sources */ = {isa = PBXBuildFile; fileRef = 14F8AAB41A2D6320003AA93A /* init.cpp */; };
		1404A24E1A92859600843F81 /* jukebox.cpp in Sources */ = {isa = PBXBuildFile; fileRef = 14F8AAB51A2D6320003AA93A /* jukebox.cpp */; };
		1404A24F1A92859600843F81 /* key.cpp in Sources */ = {isa = PBXBuildFile; fileRef = 14F8AAB61A2D6320003AA93A /* key.cpp */; };
		1404A2501A92859600843F81 /* mouse.cpp in Sources */ = {isa = PBXBuildFile; fileRef = 14F8AAB71A2D6320003AA93A /* mouse.cpp */; };
		1404A2511A92859600843F81 /* timer.cpp in Sources */ = {isa = PBXBuildFile; fileRef = 14F8AAB81A2D6320003AA93A /* timer.cpp */; };
		1404A2521A9285D500843F81 /* decoder16.cpp in Sources */ = {isa = PBXBuildFile; fileRef = 14F8AA7C1A2D6320003AA93A /* decoder16.cpp */; };
		1404A2531A9285D500843F81 /* decoder8.cpp in Sources */ = {isa = PBXBuildFile; fileRef = 14F8AA7D1A2D6320003AA93A /* decoder8.cpp */; };
		1404A2541A9285D500843F81 /* mve_audio.cpp in Sources */ = {isa = PBXBuildFile; fileRef = 14F8AA7F1A2D6320003AA93A /* mve_audio.cpp */; };
		1404A2551A9285D500843F81 /* mvelib.cpp in Sources */ = {isa = PBXBuildFile; fileRef = 14F8AA821A2D6320003AA93A /* mvelib.cpp */; };
		1404A2561A9285D500843F81 /* mveplay.cpp in Sources */ = {isa = PBXBuildFile; fileRef = 14F8AA841A2D6320003AA93A /* mveplay.cpp */; };
		1404A2571A9285D500843F81 /* physfsrwops.cpp in Sources */ = {isa = PBXBuildFile; fileRef = 14F8AA8F1A2D6320003AA93A /* physfsrwops.cpp */; };
		148EC41C1AEB471500D738A5 /* cli.cpp in Sources */ = {isa = PBXBuildFile; fileRef = 148EC4191AEB471500D738A5 /* cli.cpp */; };
		148EC41D1AEB471500D738A5 /* cmd.cpp in Sources */ = {isa = PBXBuildFile; fileRef = 148EC41A1AEB471500D738A5 /* cmd.cpp */; };
		148EC41E1AEB471500D738A5 /* cvar.cpp in Sources */ = {isa = PBXBuildFile; fileRef = 148EC41B1AEB471500D738A5 /* cvar.cpp */; };
/* End PBXBuildFile section */

/* Begin PBXCopyFilesBuildPhase section */
		1404A18B1A9284EF00843F81 /* CopyFiles */ = {
			isa = PBXCopyFilesBuildPhase;
			buildActionMask = 2147483647;
			dstPath = /usr/share/man/man1/;
			dstSubfolderSpec = 0;
			files = (
			);
			runOnlyForDeploymentPostprocessing = 1;
		};
/* End PBXCopyFilesBuildPhase section */

/* Begin PBXFileReference section */
		1404A2581A9288B100843F81 /* dxx-rebirth-doc */ = {isa = PBXFileReference; explicitFileType = "compiled.mach-o.executable"; includeInIndex = 0; path = "dxx-rebirth-doc"; sourceTree = BUILT_PRODUCTS_DIR; };
		1404A25A1A92CB5600843F81 /* nvparse.h */ = {isa = PBXFileReference; lastKnownFileType = sourcecode.c.h; path = nvparse.h; sourceTree = "<group>"; };
		1404A25B1A92CCB300843F81 /* fwd-partial_range.h */ = {isa = PBXFileReference; lastKnownFileType = sourcecode.c.h; path = "fwd-partial_range.h"; sourceTree = "<group>"; };
		1404A25C1A92CCDA00843F81 /* fwdsegment.h */ = {isa = PBXFileReference; lastKnownFileType = sourcecode.c.h; path = fwdsegment.h; sourceTree = "<group>"; };
		1404A25D1A92CCDA00843F81 /* fwdwall.h */ = {isa = PBXFileReference; lastKnownFileType = sourcecode.c.h; path = fwdwall.h; sourceTree = "<group>"; };
		1469259F1A57A0E50014A414 /* ntstring.h */ = {isa = PBXFileReference; lastKnownFileType = sourcecode.c.h; path = ntstring.h; sourceTree = "<group>"; };
<<<<<<< HEAD
		148EC4161AEB46B400D738A5 /* cli.h */ = {isa = PBXFileReference; fileEncoding = 4; lastKnownFileType = sourcecode.c.h; path = cli.h; sourceTree = "<group>"; };
		148EC4171AEB46B400D738A5 /* cmd.h */ = {isa = PBXFileReference; fileEncoding = 4; lastKnownFileType = sourcecode.c.h; path = cmd.h; sourceTree = "<group>"; };
		148EC4181AEB46B400D738A5 /* cvar.h */ = {isa = PBXFileReference; fileEncoding = 4; lastKnownFileType = sourcecode.c.h; path = cvar.h; sourceTree = "<group>"; };
		148EC4191AEB471500D738A5 /* cli.cpp */ = {isa = PBXFileReference; fileEncoding = 4; lastKnownFileType = sourcecode.cpp.cpp; path = cli.cpp; sourceTree = "<group>"; };
		148EC41A1AEB471500D738A5 /* cmd.cpp */ = {isa = PBXFileReference; fileEncoding = 4; lastKnownFileType = sourcecode.cpp.cpp; path = cmd.cpp; sourceTree = "<group>"; };
		148EC41B1AEB471500D738A5 /* cvar.cpp */ = {isa = PBXFileReference; fileEncoding = 4; lastKnownFileType = sourcecode.cpp.cpp; path = cvar.cpp; sourceTree = "<group>"; };
=======
		148EC4151AEB445600D738A5 /* .travis.yml */ = {isa = PBXFileReference; fileEncoding = 4; lastKnownFileType = text; path = .travis.yml; sourceTree = "<group>"; };
>>>>>>> 23364a58
		14BD42AF1A9457F1004210A2 /* D1X-Rebirth.app */ = {isa = PBXFileReference; lastKnownFileType = wrapper.application; path = "D1X-Rebirth.app"; sourceTree = "<group>"; };
		14BD42B01A9457F1004210A2 /* dxxsconf.h */ = {isa = PBXFileReference; lastKnownFileType = sourcecode.c.h; path = dxxsconf.h; sourceTree = "<group>"; };
		14BD42B11A9457F1004210A2 /* sconf.log */ = {isa = PBXFileReference; lastKnownFileType = text; path = sconf.log; sourceTree = "<group>"; };
		14BD439E1A9457F2004210A2 /* D1X-Rebirth.app */ = {isa = PBXFileReference; lastKnownFileType = wrapper.application; path = "D1X-Rebirth.app"; sourceTree = "<group>"; };
		14BD439F1A9457F2004210A2 /* dxxsconf.h */ = {isa = PBXFileReference; lastKnownFileType = sourcecode.c.h; path = dxxsconf.h; sourceTree = "<group>"; };
		14BD43A01A9457F2004210A2 /* sconf.log */ = {isa = PBXFileReference; lastKnownFileType = text; path = sconf.log; sourceTree = "<group>"; };
		14BD44901A9457F2004210A2 /* D2X-Rebirth.app */ = {isa = PBXFileReference; lastKnownFileType = wrapper.application; path = "D2X-Rebirth.app"; sourceTree = "<group>"; };
		14BD44911A9457F2004210A2 /* dxxsconf.h */ = {isa = PBXFileReference; lastKnownFileType = sourcecode.c.h; path = dxxsconf.h; sourceTree = "<group>"; };
		14BD44921A9457F2004210A2 /* sconf.log */ = {isa = PBXFileReference; lastKnownFileType = text; path = sconf.log; sourceTree = "<group>"; };
		14BD45891A9457F2004210A2 /* D2X-Rebirth.app */ = {isa = PBXFileReference; lastKnownFileType = wrapper.application; path = "D2X-Rebirth.app"; sourceTree = "<group>"; };
		14BD458A1A9457F2004210A2 /* dxxsconf.h */ = {isa = PBXFileReference; lastKnownFileType = sourcecode.c.h; path = dxxsconf.h; sourceTree = "<group>"; };
		14BD458B1A9457F2004210A2 /* sconf.log */ = {isa = PBXFileReference; lastKnownFileType = text; path = sconf.log; sourceTree = "<group>"; };
		14F8A91B1A2D6320003AA93A /* 2dsline.cpp */ = {isa = PBXFileReference; fileEncoding = 4; lastKnownFileType = sourcecode.cpp.cpp; path = 2dsline.cpp; sourceTree = "<group>"; };
		14F8A91C1A2D6320003AA93A /* bitblt.cpp */ = {isa = PBXFileReference; fileEncoding = 4; lastKnownFileType = sourcecode.cpp.cpp; path = bitblt.cpp; sourceTree = "<group>"; };
		14F8A91D1A2D6320003AA93A /* bitmap.cpp */ = {isa = PBXFileReference; fileEncoding = 4; lastKnownFileType = sourcecode.cpp.cpp; path = bitmap.cpp; sourceTree = "<group>"; };
		14F8A91E1A2D6320003AA93A /* bitmap.h */ = {isa = PBXFileReference; fileEncoding = 4; lastKnownFileType = sourcecode.c.h; path = bitmap.h; sourceTree = "<group>"; };
		14F8A91F1A2D6320003AA93A /* box.cpp */ = {isa = PBXFileReference; fileEncoding = 4; lastKnownFileType = sourcecode.cpp.cpp; path = box.cpp; sourceTree = "<group>"; };
		14F8A9201A2D6320003AA93A /* canvas.cpp */ = {isa = PBXFileReference; fileEncoding = 4; lastKnownFileType = sourcecode.cpp.cpp; path = canvas.cpp; sourceTree = "<group>"; };
		14F8A9211A2D6320003AA93A /* circle.cpp */ = {isa = PBXFileReference; fileEncoding = 4; lastKnownFileType = sourcecode.cpp.cpp; path = circle.cpp; sourceTree = "<group>"; };
		14F8A9221A2D6320003AA93A /* clip.h */ = {isa = PBXFileReference; fileEncoding = 4; lastKnownFileType = sourcecode.c.h; path = clip.h; sourceTree = "<group>"; };
		14F8A9231A2D6320003AA93A /* disc.cpp */ = {isa = PBXFileReference; fileEncoding = 4; lastKnownFileType = sourcecode.cpp.cpp; path = disc.cpp; sourceTree = "<group>"; };
		14F8A9241A2D6320003AA93A /* gpixel.cpp */ = {isa = PBXFileReference; fileEncoding = 4; lastKnownFileType = sourcecode.cpp.cpp; path = gpixel.cpp; sourceTree = "<group>"; };
		14F8A9251A2D6320003AA93A /* line.cpp */ = {isa = PBXFileReference; fileEncoding = 4; lastKnownFileType = sourcecode.cpp.cpp; path = line.cpp; sourceTree = "<group>"; };
		14F8A9261A2D6320003AA93A /* pixel.cpp */ = {isa = PBXFileReference; fileEncoding = 4; lastKnownFileType = sourcecode.cpp.cpp; path = pixel.cpp; sourceTree = "<group>"; };
		14F8A9271A2D6320003AA93A /* rect.cpp */ = {isa = PBXFileReference; fileEncoding = 4; lastKnownFileType = sourcecode.cpp.cpp; path = rect.cpp; sourceTree = "<group>"; };
		14F8A9281A2D6320003AA93A /* rle.cpp */ = {isa = PBXFileReference; fileEncoding = 4; lastKnownFileType = sourcecode.cpp.cpp; path = rle.cpp; sourceTree = "<group>"; };
		14F8A9291A2D6320003AA93A /* scalec.cpp */ = {isa = PBXFileReference; fileEncoding = 4; lastKnownFileType = sourcecode.cpp.cpp; path = scalec.cpp; sourceTree = "<group>"; };
		14F8A92B1A2D6320003AA93A /* clipper.cpp */ = {isa = PBXFileReference; fileEncoding = 4; lastKnownFileType = sourcecode.cpp.cpp; path = clipper.cpp; sourceTree = "<group>"; };
		14F8A92C1A2D6320003AA93A /* clipper.h */ = {isa = PBXFileReference; fileEncoding = 4; lastKnownFileType = sourcecode.c.h; path = clipper.h; sourceTree = "<group>"; };
		14F8A92D1A2D6320003AA93A /* draw.cpp */ = {isa = PBXFileReference; fileEncoding = 4; lastKnownFileType = sourcecode.cpp.cpp; path = draw.cpp; sourceTree = "<group>"; };
		14F8A92E1A2D6320003AA93A /* globvars.cpp */ = {isa = PBXFileReference; fileEncoding = 4; lastKnownFileType = sourcecode.cpp.cpp; path = globvars.cpp; sourceTree = "<group>"; };
		14F8A92F1A2D6320003AA93A /* globvars.h */ = {isa = PBXFileReference; fileEncoding = 4; lastKnownFileType = sourcecode.c.h; path = globvars.h; sourceTree = "<group>"; };
		14F8A9301A2D6320003AA93A /* instance.cpp */ = {isa = PBXFileReference; fileEncoding = 4; lastKnownFileType = sourcecode.cpp.cpp; path = instance.cpp; sourceTree = "<group>"; };
		14F8A9311A2D6320003AA93A /* matrix.cpp */ = {isa = PBXFileReference; fileEncoding = 4; lastKnownFileType = sourcecode.cpp.cpp; path = matrix.cpp; sourceTree = "<group>"; };
		14F8A9321A2D6320003AA93A /* points.cpp */ = {isa = PBXFileReference; fileEncoding = 4; lastKnownFileType = sourcecode.cpp.cpp; path = points.cpp; sourceTree = "<group>"; };
		14F8A9331A2D6320003AA93A /* rod.cpp */ = {isa = PBXFileReference; fileEncoding = 4; lastKnownFileType = sourcecode.cpp.cpp; path = rod.cpp; sourceTree = "<group>"; };
		14F8A9341A2D6320003AA93A /* setup.cpp */ = {isa = PBXFileReference; fileEncoding = 4; lastKnownFileType = sourcecode.cpp.cpp; path = setup.cpp; sourceTree = "<group>"; };
		14F8A9361A2D6320003AA93A /* conf.h */ = {isa = PBXFileReference; fileEncoding = 4; lastKnownFileType = sourcecode.c.h; path = conf.h; sourceTree = "<group>"; };
		14F8A9371A2D6320003AA93A /* descent.r */ = {isa = PBXFileReference; fileEncoding = 4; lastKnownFileType = sourcecode.rez; path = descent.r; sourceTree = "<group>"; };
		14F8A9381A2D6320003AA93A /* messagebox.c */ = {isa = PBXFileReference; fileEncoding = 4; lastKnownFileType = sourcecode.c.c; path = messagebox.c; sourceTree = "<group>"; };
		14F8A9391A2D6320003AA93A /* SDL_main.c */ = {isa = PBXFileReference; fileEncoding = 4; lastKnownFileType = sourcecode.c.c; path = SDL_main.c; sourceTree = "<group>"; };
		14F8A93B1A2D6320003AA93A /* d1x-rebirth.icns */ = {isa = PBXFileReference; lastKnownFileType = image.icns; path = "d1x-rebirth.icns"; sourceTree = "<group>"; };
		14F8A93C1A2D6320003AA93A /* d2x-rebirth.icns */ = {isa = PBXFileReference; lastKnownFileType = image.icns; path = "d2x-rebirth.icns"; sourceTree = "<group>"; };
		14F8A93D1A2D6320003AA93A /* messagebox.mm */ = {isa = PBXFileReference; fileEncoding = 4; lastKnownFileType = sourcecode.cpp.objcpp; path = messagebox.mm; sourceTree = "<group>"; };
		14F8A93E1A2D6320003AA93A /* SDLMain.h */ = {isa = PBXFileReference; fileEncoding = 4; lastKnownFileType = sourcecode.c.h; path = SDLMain.h; sourceTree = "<group>"; };
		14F8A93F1A2D6320003AA93A /* SDLMain.m */ = {isa = PBXFileReference; fileEncoding = 4; lastKnownFileType = sourcecode.c.objc; path = SDLMain.m; sourceTree = "<group>"; };
		14F8A9401A2D6320003AA93A /* tool_bundle.py */ = {isa = PBXFileReference; fileEncoding = 4; lastKnownFileType = text.script.python; path = tool_bundle.py; sourceTree = "<group>"; };
		14F8A9411A2D6320003AA93A /* tool_bundle.pyc */ = {isa = PBXFileReference; lastKnownFileType = file; path = tool_bundle.pyc; sourceTree = "<group>"; };
		14F8A9431A2D6320003AA93A /* digi_mixer_music.cpp */ = {isa = PBXFileReference; fileEncoding = 4; lastKnownFileType = sourcecode.cpp.cpp; path = digi_mixer_music.cpp; sourceTree = "<group>"; };
		14F8A9441A2D6320003AA93A /* joy.cpp */ = {isa = PBXFileReference; fileEncoding = 4; lastKnownFileType = sourcecode.cpp.cpp; path = joy.cpp; sourceTree = "<group>"; };
		14F8A9451A2D6320003AA93A /* rbaudio.cpp */ = {isa = PBXFileReference; fileEncoding = 4; lastKnownFileType = sourcecode.cpp.cpp; path = rbaudio.cpp; sourceTree = "<group>"; };
		14F8A9461A2D6320003AA93A /* window.cpp */ = {isa = PBXFileReference; fileEncoding = 4; lastKnownFileType = sourcecode.cpp.cpp; path = window.cpp; sourceTree = "<group>"; };
		14F8A9481A2D6320003AA93A /* messagebox.cpp */ = {isa = PBXFileReference; fileEncoding = 4; lastKnownFileType = sourcecode.cpp.cpp; path = messagebox.cpp; sourceTree = "<group>"; };
		14F8A94B1A2D6320003AA93A /* curve.pad */ = {isa = PBXFileReference; fileEncoding = 4; lastKnownFileType = text; path = curve.pad; sourceTree = "<group>"; };
		14F8A94C1A2D6320003AA93A /* dummy.pad */ = {isa = PBXFileReference; fileEncoding = 4; lastKnownFileType = text; path = dummy.pad; sourceTree = "<group>"; };
		14F8A94D1A2D6320003AA93A /* group.pad */ = {isa = PBXFileReference; fileEncoding = 4; lastKnownFileType = text; path = group.pad; sourceTree = "<group>"; };
		14F8A94E1A2D6320003AA93A /* lighting.pad */ = {isa = PBXFileReference; fileEncoding = 4; lastKnownFileType = text; path = lighting.pad; sourceTree = "<group>"; };
		14F8A94F1A2D6320003AA93A /* med.mnu */ = {isa = PBXFileReference; fileEncoding = 4; lastKnownFileType = text; path = med.mnu; sourceTree = "<group>"; };
		14F8A9501A2D6320003AA93A /* newobj.pad */ = {isa = PBXFileReference; fileEncoding = 4; lastKnownFileType = text; path = newobj.pad; sourceTree = "<group>"; };
		14F8A9511A2D6320003AA93A /* object.pad */ = {isa = PBXFileReference; fileEncoding = 4; lastKnownFileType = text; path = object.pad; sourceTree = "<group>"; };
		14F8A9521A2D6320003AA93A /* objmov.pad */ = {isa = PBXFileReference; fileEncoding = 4; lastKnownFileType = text; path = objmov.pad; sourceTree = "<group>"; };
		14F8A9531A2D6320003AA93A /* pc6x8.fnt */ = {isa = PBXFileReference; lastKnownFileType = file; path = pc6x8.fnt; sourceTree = "<group>"; };
		14F8A9541A2D6320003AA93A /* pc8x16.fnt */ = {isa = PBXFileReference; lastKnownFileType = file; path = pc8x16.fnt; sourceTree = "<group>"; };
		14F8A9551A2D6320003AA93A /* segmove.pad */ = {isa = PBXFileReference; fileEncoding = 4; lastKnownFileType = text; path = segmove.pad; sourceTree = "<group>"; };
		14F8A9561A2D6320003AA93A /* segsize.pad */ = {isa = PBXFileReference; fileEncoding = 4; lastKnownFileType = text; path = segsize.pad; sourceTree = "<group>"; };
		14F8A9571A2D6320003AA93A /* test.pad */ = {isa = PBXFileReference; fileEncoding = 4; lastKnownFileType = text; path = test.pad; sourceTree = "<group>"; };
		14F8A9581A2D6320003AA93A /* texture.pad */ = {isa = PBXFileReference; fileEncoding = 4; lastKnownFileType = text; path = texture.pad; sourceTree = "<group>"; };
		14F8A95A1A2D6320003AA93A /* func.cpp */ = {isa = PBXFileReference; fileEncoding = 4; lastKnownFileType = sourcecode.cpp.cpp; path = func.cpp; sourceTree = "<group>"; };
		14F8A95C1A2D6320003AA93A /* 3d.h */ = {isa = PBXFileReference; fileEncoding = 4; lastKnownFileType = sourcecode.c.h; path = 3d.h; sourceTree = "<group>"; };
		14F8A95D1A2D6320003AA93A /* args.h */ = {isa = PBXFileReference; fileEncoding = 4; lastKnownFileType = sourcecode.c.h; path = args.h; sourceTree = "<group>"; };
		14F8A95E1A2D6320003AA93A /* byteutil.h */ = {isa = PBXFileReference; fileEncoding = 4; lastKnownFileType = sourcecode.c.h; path = byteutil.h; sourceTree = "<group>"; };
		14F8A95F1A2D6320003AA93A /* compiler-addressof.h */ = {isa = PBXFileReference; fileEncoding = 4; lastKnownFileType = sourcecode.c.h; path = "compiler-addressof.h"; sourceTree = "<group>"; };
		14F8A9601A2D6320003AA93A /* compiler-array.h */ = {isa = PBXFileReference; fileEncoding = 4; lastKnownFileType = sourcecode.c.h; path = "compiler-array.h"; sourceTree = "<group>"; };
		14F8A9611A2D6320003AA93A /* compiler-begin.h */ = {isa = PBXFileReference; fileEncoding = 4; lastKnownFileType = sourcecode.c.h; path = "compiler-begin.h"; sourceTree = "<group>"; };
		14F8A9621A2D6320003AA93A /* compiler-exchange.h */ = {isa = PBXFileReference; fileEncoding = 4; lastKnownFileType = sourcecode.c.h; path = "compiler-exchange.h"; sourceTree = "<group>"; };
		14F8A9631A2D6320003AA93A /* compiler-integer_sequence.h */ = {isa = PBXFileReference; fileEncoding = 4; lastKnownFileType = sourcecode.c.h; path = "compiler-integer_sequence.h"; sourceTree = "<group>"; };
		14F8A9641A2D6320003AA93A /* compiler-lengthof.h */ = {isa = PBXFileReference; fileEncoding = 4; lastKnownFileType = sourcecode.c.h; path = "compiler-lengthof.h"; sourceTree = "<group>"; };
		14F8A9651A2D6320003AA93A /* compiler-make_unique.h */ = {isa = PBXFileReference; fileEncoding = 4; lastKnownFileType = sourcecode.c.h; path = "compiler-make_unique.h"; sourceTree = "<group>"; };
		14F8A9661A2D6320003AA93A /* compiler-range_for.h */ = {isa = PBXFileReference; fileEncoding = 4; lastKnownFileType = sourcecode.c.h; path = "compiler-range_for.h"; sourceTree = "<group>"; };
		14F8A9671A2D6320003AA93A /* compiler-static_assert.h */ = {isa = PBXFileReference; fileEncoding = 4; lastKnownFileType = sourcecode.c.h; path = "compiler-static_assert.h"; sourceTree = "<group>"; };
		14F8A9681A2D6320003AA93A /* compiler-type_traits.h */ = {isa = PBXFileReference; fileEncoding = 4; lastKnownFileType = sourcecode.c.h; path = "compiler-type_traits.h"; sourceTree = "<group>"; };
		14F8A9691A2D6320003AA93A /* console.h */ = {isa = PBXFileReference; fileEncoding = 4; lastKnownFileType = sourcecode.c.h; path = console.h; sourceTree = "<group>"; };
		14F8A96A1A2D6320003AA93A /* countarray.h */ = {isa = PBXFileReference; fileEncoding = 4; lastKnownFileType = sourcecode.c.h; path = countarray.h; sourceTree = "<group>"; };
		14F8A96B1A2D6320003AA93A /* digi_audio.h */ = {isa = PBXFileReference; fileEncoding = 4; lastKnownFileType = sourcecode.c.h; path = digi_audio.h; sourceTree = "<group>"; };
		14F8A96C1A2D6320003AA93A /* digi_mixer.h */ = {isa = PBXFileReference; fileEncoding = 4; lastKnownFileType = sourcecode.c.h; path = digi_mixer.h; sourceTree = "<group>"; };
		14F8A96D1A2D6320003AA93A /* digi_mixer_music.h */ = {isa = PBXFileReference; fileEncoding = 4; lastKnownFileType = sourcecode.c.h; path = digi_mixer_music.h; sourceTree = "<group>"; };
		14F8A96E1A2D6320003AA93A /* dxxerror.h */ = {isa = PBXFileReference; fileEncoding = 4; lastKnownFileType = sourcecode.c.h; path = dxxerror.h; sourceTree = "<group>"; };
		14F8A96F1A2D6320003AA93A /* centers.h */ = {isa = PBXFileReference; fileEncoding = 4; lastKnownFileType = sourcecode.c.h; path = centers.h; sourceTree = "<group>"; };
		14F8A9701A2D6320003AA93A /* editor.h */ = {isa = PBXFileReference; fileEncoding = 4; lastKnownFileType = sourcecode.c.h; path = editor.h; sourceTree = "<group>"; };
		14F8A9711A2D6320003AA93A /* ehostage.h */ = {isa = PBXFileReference; fileEncoding = 4; lastKnownFileType = sourcecode.c.h; path = ehostage.h; sourceTree = "<group>"; };
		14F8A9721A2D6320003AA93A /* eobject.h */ = {isa = PBXFileReference; fileEncoding = 4; lastKnownFileType = sourcecode.c.h; path = eobject.h; sourceTree = "<group>"; };
		14F8A9731A2D6320003AA93A /* esegment.h */ = {isa = PBXFileReference; fileEncoding = 4; lastKnownFileType = sourcecode.c.h; path = esegment.h; sourceTree = "<group>"; };
		14F8A9741A2D6320003AA93A /* eswitch.h */ = {isa = PBXFileReference; fileEncoding = 4; lastKnownFileType = sourcecode.c.h; path = eswitch.h; sourceTree = "<group>"; };
		14F8A9751A2D6320003AA93A /* info.h */ = {isa = PBXFileReference; fileEncoding = 4; lastKnownFileType = sourcecode.c.h; path = info.h; sourceTree = "<group>"; };
		14F8A9761A2D6320003AA93A /* kdefs.h */ = {isa = PBXFileReference; fileEncoding = 4; lastKnownFileType = sourcecode.c.h; path = kdefs.h; sourceTree = "<group>"; };
		14F8A9771A2D6320003AA93A /* kfuncs.h */ = {isa = PBXFileReference; fileEncoding = 4; lastKnownFileType = sourcecode.c.h; path = kfuncs.h; sourceTree = "<group>"; };
		14F8A9781A2D6320003AA93A /* macro.h */ = {isa = PBXFileReference; fileEncoding = 4; lastKnownFileType = sourcecode.c.h; path = macro.h; sourceTree = "<group>"; };
		14F8A9791A2D6320003AA93A /* meddraw.h */ = {isa = PBXFileReference; fileEncoding = 4; lastKnownFileType = sourcecode.c.h; path = meddraw.h; sourceTree = "<group>"; };
		14F8A97A1A2D6320003AA93A /* medlisp.h */ = {isa = PBXFileReference; fileEncoding = 4; lastKnownFileType = sourcecode.c.h; path = medlisp.h; sourceTree = "<group>"; };
		14F8A97B1A2D6320003AA93A /* medmisc.h */ = {isa = PBXFileReference; fileEncoding = 4; lastKnownFileType = sourcecode.c.h; path = medmisc.h; sourceTree = "<group>"; };
		14F8A97C1A2D6320003AA93A /* medrobot.h */ = {isa = PBXFileReference; fileEncoding = 4; lastKnownFileType = sourcecode.c.h; path = medrobot.h; sourceTree = "<group>"; };
		14F8A97D1A2D6320003AA93A /* medsel.h */ = {isa = PBXFileReference; fileEncoding = 4; lastKnownFileType = sourcecode.c.h; path = medsel.h; sourceTree = "<group>"; };
		14F8A97E1A2D6320003AA93A /* medwall.h */ = {isa = PBXFileReference; fileEncoding = 4; lastKnownFileType = sourcecode.c.h; path = medwall.h; sourceTree = "<group>"; };
		14F8A97F1A2D6320003AA93A /* objpage.h */ = {isa = PBXFileReference; fileEncoding = 4; lastKnownFileType = sourcecode.c.h; path = objpage.h; sourceTree = "<group>"; };
		14F8A9801A2D6320003AA93A /* seguvs.h */ = {isa = PBXFileReference; fileEncoding = 4; lastKnownFileType = sourcecode.c.h; path = seguvs.h; sourceTree = "<group>"; };
		14F8A9811A2D6320003AA93A /* texpage.h */ = {isa = PBXFileReference; fileEncoding = 4; lastKnownFileType = sourcecode.c.h; path = texpage.h; sourceTree = "<group>"; };
		14F8A9831A2D6320003AA93A /* event.h */ = {isa = PBXFileReference; fileEncoding = 4; lastKnownFileType = sourcecode.c.h; path = event.h; sourceTree = "<group>"; };
		14F8A9841A2D6320003AA93A /* fmtcheck.h */ = {isa = PBXFileReference; fileEncoding = 4; lastKnownFileType = sourcecode.c.h; path = fmtcheck.h; sourceTree = "<group>"; };
		14F8A9851A2D6320003AA93A /* func.h */ = {isa = PBXFileReference; fileEncoding = 4; lastKnownFileType = sourcecode.c.h; path = func.h; sourceTree = "<group>"; };
		14F8A9861A2D6320003AA93A /* fwdvalptridx.h */ = {isa = PBXFileReference; fileEncoding = 4; lastKnownFileType = sourcecode.c.h; path = fwdvalptridx.h; sourceTree = "<group>"; };
		14F8A9871A2D6320003AA93A /* gr.h */ = {isa = PBXFileReference; fileEncoding = 4; lastKnownFileType = sourcecode.c.h; path = gr.h; sourceTree = "<group>"; };
		14F8A9881A2D6320003AA93A /* grdef.h */ = {isa = PBXFileReference; fileEncoding = 4; lastKnownFileType = sourcecode.c.h; path = grdef.h; sourceTree = "<group>"; };
		14F8A9891A2D6320003AA93A /* hash.h */ = {isa = PBXFileReference; fileEncoding = 4; lastKnownFileType = sourcecode.c.h; path = hash.h; sourceTree = "<group>"; };
		14F8A98A1A2D6320003AA93A /* highest_valid.h */ = {isa = PBXFileReference; fileEncoding = 4; lastKnownFileType = sourcecode.c.h; path = highest_valid.h; sourceTree = "<group>"; };
		14F8A98B1A2D6320003AA93A /* hmp.h */ = {isa = PBXFileReference; fileEncoding = 4; lastKnownFileType = sourcecode.c.h; path = hmp.h; sourceTree = "<group>"; };
		14F8A98C1A2D6320003AA93A /* iff.h */ = {isa = PBXFileReference; fileEncoding = 4; lastKnownFileType = sourcecode.c.h; path = iff.h; sourceTree = "<group>"; };
		14F8A98D1A2D6320003AA93A /* ignorecase.h */ = {isa = PBXFileReference; fileEncoding = 4; lastKnownFileType = sourcecode.c.h; path = ignorecase.h; sourceTree = "<group>"; };
		14F8A98E1A2D6320003AA93A /* internal.h */ = {isa = PBXFileReference; fileEncoding = 4; lastKnownFileType = sourcecode.c.h; path = internal.h; sourceTree = "<group>"; };
		14F8A98F1A2D6320003AA93A /* interp.h */ = {isa = PBXFileReference; fileEncoding = 4; lastKnownFileType = sourcecode.c.h; path = interp.h; sourceTree = "<group>"; };
		14F8A9901A2D6320003AA93A /* joy.h */ = {isa = PBXFileReference; fileEncoding = 4; lastKnownFileType = sourcecode.c.h; path = joy.h; sourceTree = "<group>"; };
		14F8A9911A2D6320003AA93A /* jukebox.h */ = {isa = PBXFileReference; fileEncoding = 4; lastKnownFileType = sourcecode.c.h; path = jukebox.h; sourceTree = "<group>"; };
		14F8A9921A2D6320003AA93A /* key.h */ = {isa = PBXFileReference; fileEncoding = 4; lastKnownFileType = sourcecode.c.h; path = key.h; sourceTree = "<group>"; };
		14F8A9931A2D6320003AA93A /* loadgl.h */ = {isa = PBXFileReference; fileEncoding = 4; lastKnownFileType = sourcecode.c.h; path = loadgl.h; sourceTree = "<group>"; };
		14F8A9941A2D6320003AA93A /* makesig.h */ = {isa = PBXFileReference; fileEncoding = 4; lastKnownFileType = sourcecode.c.h; path = makesig.h; sourceTree = "<group>"; };
		14F8A9951A2D6320003AA93A /* maths.h */ = {isa = PBXFileReference; fileEncoding = 4; lastKnownFileType = sourcecode.c.h; path = maths.h; sourceTree = "<group>"; };
		14F8A9961A2D6320003AA93A /* messagebox.h */ = {isa = PBXFileReference; fileEncoding = 4; lastKnownFileType = sourcecode.c.h; path = messagebox.h; sourceTree = "<group>"; };
		14F8A9971A2D6320003AA93A /* mouse.h */ = {isa = PBXFileReference; fileEncoding = 4; lastKnownFileType = sourcecode.c.h; path = mouse.h; sourceTree = "<group>"; };
		14F8A9981A2D6320003AA93A /* ogl_init.h */ = {isa = PBXFileReference; fileEncoding = 4; lastKnownFileType = sourcecode.c.h; path = ogl_init.h; sourceTree = "<group>"; };
		14F8A9991A2D6320003AA93A /* pack.h */ = {isa = PBXFileReference; fileEncoding = 4; lastKnownFileType = sourcecode.c.h; path = pack.h; sourceTree = "<group>"; };
		14F8A99A1A2D6320003AA93A /* palette.h */ = {isa = PBXFileReference; fileEncoding = 4; lastKnownFileType = sourcecode.c.h; path = palette.h; sourceTree = "<group>"; };
		14F8A99B1A2D6320003AA93A /* partial_range.h */ = {isa = PBXFileReference; fileEncoding = 4; lastKnownFileType = sourcecode.c.h; path = partial_range.h; sourceTree = "<group>"; };
		14F8A99C1A2D6320003AA93A /* pcx.h */ = {isa = PBXFileReference; fileEncoding = 4; lastKnownFileType = sourcecode.c.h; path = pcx.h; sourceTree = "<group>"; };
		14F8A99D1A2D6320003AA93A /* physfs-serial.h */ = {isa = PBXFileReference; fileEncoding = 4; lastKnownFileType = sourcecode.c.h; path = "physfs-serial.h"; sourceTree = "<group>"; };
		14F8A99E1A2D6320003AA93A /* physfsx.h */ = {isa = PBXFileReference; fileEncoding = 4; lastKnownFileType = sourcecode.c.h; path = physfsx.h; sourceTree = "<group>"; };
		14F8A99F1A2D6320003AA93A /* poison.h */ = {isa = PBXFileReference; fileEncoding = 4; lastKnownFileType = sourcecode.c.h; path = poison.h; sourceTree = "<group>"; };
		14F8A9A01A2D6320003AA93A /* pstypes.h */ = {isa = PBXFileReference; fileEncoding = 4; lastKnownFileType = sourcecode.c.h; path = pstypes.h; sourceTree = "<group>"; };
		14F8A9A11A2D6320003AA93A /* rbaudio.h */ = {isa = PBXFileReference; fileEncoding = 4; lastKnownFileType = sourcecode.c.h; path = rbaudio.h; sourceTree = "<group>"; };
		14F8A9A21A2D6320003AA93A /* reverse.h */ = {isa = PBXFileReference; fileEncoding = 4; lastKnownFileType = sourcecode.c.h; path = reverse.h; sourceTree = "<group>"; };
		14F8A9A31A2D6320003AA93A /* rle.h */ = {isa = PBXFileReference; fileEncoding = 4; lastKnownFileType = sourcecode.c.h; path = rle.h; sourceTree = "<group>"; };
		14F8A9A41A2D6320003AA93A /* serial.h */ = {isa = PBXFileReference; fileEncoding = 4; lastKnownFileType = sourcecode.c.h; path = serial.h; sourceTree = "<group>"; };
		14F8A9A51A2D6320003AA93A /* strictindex.h */ = {isa = PBXFileReference; fileEncoding = 4; lastKnownFileType = sourcecode.c.h; path = strictindex.h; sourceTree = "<group>"; };
		14F8A9A61A2D6320003AA93A /* strutil.h */ = {isa = PBXFileReference; fileEncoding = 4; lastKnownFileType = sourcecode.c.h; path = strutil.h; sourceTree = "<group>"; };
		14F8A9A71A2D6320003AA93A /* texmap.h */ = {isa = PBXFileReference; fileEncoding = 4; lastKnownFileType = sourcecode.c.h; path = texmap.h; sourceTree = "<group>"; };
		14F8A9A81A2D6320003AA93A /* timer.h */ = {isa = PBXFileReference; fileEncoding = 4; lastKnownFileType = sourcecode.c.h; path = timer.h; sourceTree = "<group>"; };
		14F8A9A91A2D6320003AA93A /* u_mem.h */ = {isa = PBXFileReference; fileEncoding = 4; lastKnownFileType = sourcecode.c.h; path = u_mem.h; sourceTree = "<group>"; };
		14F8A9AA1A2D6320003AA93A /* ui.h */ = {isa = PBXFileReference; fileEncoding = 4; lastKnownFileType = sourcecode.c.h; path = ui.h; sourceTree = "<group>"; };
		14F8A9AB1A2D6320003AA93A /* valptridx.h */ = {isa = PBXFileReference; fileEncoding = 4; lastKnownFileType = sourcecode.c.h; path = valptridx.h; sourceTree = "<group>"; };
		14F8A9AC1A2D6320003AA93A /* varutil.h */ = {isa = PBXFileReference; fileEncoding = 4; lastKnownFileType = sourcecode.c.h; path = varutil.h; sourceTree = "<group>"; };
		14F8A9AD1A2D6320003AA93A /* vecmat.h */ = {isa = PBXFileReference; fileEncoding = 4; lastKnownFileType = sourcecode.c.h; path = vecmat.h; sourceTree = "<group>"; };
		14F8A9AE1A2D6320003AA93A /* window.h */ = {isa = PBXFileReference; fileEncoding = 4; lastKnownFileType = sourcecode.c.h; path = window.h; sourceTree = "<group>"; };
		14F8A9B01A2D6320003AA93A /* ai.h */ = {isa = PBXFileReference; fileEncoding = 4; lastKnownFileType = sourcecode.c.h; path = ai.h; sourceTree = "<group>"; };
		14F8A9B11A2D6320003AA93A /* aistruct.h */ = {isa = PBXFileReference; fileEncoding = 4; lastKnownFileType = sourcecode.c.h; path = aistruct.h; sourceTree = "<group>"; };
		14F8A9B21A2D6320003AA93A /* automap.h */ = {isa = PBXFileReference; fileEncoding = 4; lastKnownFileType = sourcecode.c.h; path = automap.h; sourceTree = "<group>"; };
		14F8A9B31A2D6320003AA93A /* bm.h */ = {isa = PBXFileReference; fileEncoding = 4; lastKnownFileType = sourcecode.c.h; path = bm.h; sourceTree = "<group>"; };
		14F8A9B41A2D6320003AA93A /* cntrlcen.h */ = {isa = PBXFileReference; fileEncoding = 4; lastKnownFileType = sourcecode.c.h; path = cntrlcen.h; sourceTree = "<group>"; };
		14F8A9B51A2D6320003AA93A /* collide.h */ = {isa = PBXFileReference; fileEncoding = 4; lastKnownFileType = sourcecode.c.h; path = collide.h; sourceTree = "<group>"; };
		14F8A9B61A2D6320003AA93A /* config.h */ = {isa = PBXFileReference; fileEncoding = 4; lastKnownFileType = sourcecode.c.h; path = config.h; sourceTree = "<group>"; };
		14F8A9B71A2D6320003AA93A /* controls.h */ = {isa = PBXFileReference; fileEncoding = 4; lastKnownFileType = sourcecode.c.h; path = controls.h; sourceTree = "<group>"; };
		14F8A9B81A2D6320003AA93A /* credits.h */ = {isa = PBXFileReference; fileEncoding = 4; lastKnownFileType = sourcecode.c.h; path = credits.h; sourceTree = "<group>"; };
		14F8A9B91A2D6320003AA93A /* digi.h */ = {isa = PBXFileReference; fileEncoding = 4; lastKnownFileType = sourcecode.c.h; path = digi.h; sourceTree = "<group>"; };
		14F8A9BA1A2D6320003AA93A /* effects.h */ = {isa = PBXFileReference; fileEncoding = 4; lastKnownFileType = sourcecode.c.h; path = effects.h; sourceTree = "<group>"; };
		14F8A9BB1A2D6320003AA93A /* endlevel.h */ = {isa = PBXFileReference; fileEncoding = 4; lastKnownFileType = sourcecode.c.h; path = endlevel.h; sourceTree = "<group>"; };
		14F8A9BC1A2D6320003AA93A /* escort.h */ = {isa = PBXFileReference; fileEncoding = 4; lastKnownFileType = sourcecode.c.h; path = escort.h; sourceTree = "<group>"; };
		14F8A9BD1A2D6320003AA93A /* fireball.h */ = {isa = PBXFileReference; fileEncoding = 4; lastKnownFileType = sourcecode.c.h; path = fireball.h; sourceTree = "<group>"; };
		14F8A9BE1A2D6320003AA93A /* fuelcen.h */ = {isa = PBXFileReference; fileEncoding = 4; lastKnownFileType = sourcecode.c.h; path = fuelcen.h; sourceTree = "<group>"; };
		14F8A9BF1A2D6320003AA93A /* fvi.h */ = {isa = PBXFileReference; fileEncoding = 4; lastKnownFileType = sourcecode.c.h; path = fvi.h; sourceTree = "<group>"; };
		14F8A9C01A2D6320003AA93A /* fwdobject.h */ = {isa = PBXFileReference; fileEncoding = 4; lastKnownFileType = sourcecode.c.h; path = fwdobject.h; sourceTree = "<group>"; };
		14F8A9C11A2D6320003AA93A /* game.h */ = {isa = PBXFileReference; fileEncoding = 4; lastKnownFileType = sourcecode.c.h; path = game.h; sourceTree = "<group>"; };
		14F8A9C21A2D6320003AA93A /* gamefont.h */ = {isa = PBXFileReference; fileEncoding = 4; lastKnownFileType = sourcecode.c.h; path = gamefont.h; sourceTree = "<group>"; };
		14F8A9C31A2D6320003AA93A /* gamemine.h */ = {isa = PBXFileReference; fileEncoding = 4; lastKnownFileType = sourcecode.c.h; path = gamemine.h; sourceTree = "<group>"; };
		14F8A9C41A2D6320003AA93A /* gamepal.h */ = {isa = PBXFileReference; fileEncoding = 4; lastKnownFileType = sourcecode.c.h; path = gamepal.h; sourceTree = "<group>"; };
		14F8A9C51A2D6320003AA93A /* gamesave.h */ = {isa = PBXFileReference; fileEncoding = 4; lastKnownFileType = sourcecode.c.h; path = gamesave.h; sourceTree = "<group>"; };
		14F8A9C61A2D6320003AA93A /* gameseg.h */ = {isa = PBXFileReference; fileEncoding = 4; lastKnownFileType = sourcecode.c.h; path = gameseg.h; sourceTree = "<group>"; };
		14F8A9C71A2D6320003AA93A /* gameseq.h */ = {isa = PBXFileReference; fileEncoding = 4; lastKnownFileType = sourcecode.c.h; path = gameseq.h; sourceTree = "<group>"; };
		14F8A9C81A2D6320003AA93A /* gauges.h */ = {isa = PBXFileReference; fileEncoding = 4; lastKnownFileType = sourcecode.c.h; path = gauges.h; sourceTree = "<group>"; };
		14F8A9C91A2D6320003AA93A /* hostage.h */ = {isa = PBXFileReference; fileEncoding = 4; lastKnownFileType = sourcecode.c.h; path = hostage.h; sourceTree = "<group>"; };
		14F8A9CA1A2D6320003AA93A /* hudmsg.h */ = {isa = PBXFileReference; fileEncoding = 4; lastKnownFileType = sourcecode.c.h; path = hudmsg.h; sourceTree = "<group>"; };
		14F8A9CB1A2D6320003AA93A /* inferno.h */ = {isa = PBXFileReference; fileEncoding = 4; lastKnownFileType = sourcecode.c.h; path = inferno.h; sourceTree = "<group>"; };
		14F8A9CC1A2D6320003AA93A /* kconfig.h */ = {isa = PBXFileReference; fileEncoding = 4; lastKnownFileType = sourcecode.c.h; path = kconfig.h; sourceTree = "<group>"; };
		14F8A9CD1A2D6320003AA93A /* kmatrix.h */ = {isa = PBXFileReference; fileEncoding = 4; lastKnownFileType = sourcecode.c.h; path = kmatrix.h; sourceTree = "<group>"; };
		14F8A9CE1A2D6320003AA93A /* laser.h */ = {isa = PBXFileReference; fileEncoding = 4; lastKnownFileType = sourcecode.c.h; path = laser.h; sourceTree = "<group>"; };
		14F8A9CF1A2D6320003AA93A /* lighting.h */ = {isa = PBXFileReference; fileEncoding = 4; lastKnownFileType = sourcecode.c.h; path = lighting.h; sourceTree = "<group>"; };
		14F8A9D01A2D6320003AA93A /* menu.h */ = {isa = PBXFileReference; fileEncoding = 4; lastKnownFileType = sourcecode.c.h; path = menu.h; sourceTree = "<group>"; };
		14F8A9D11A2D6320003AA93A /* mission.h */ = {isa = PBXFileReference; fileEncoding = 4; lastKnownFileType = sourcecode.c.h; path = mission.h; sourceTree = "<group>"; };
		14F8A9D21A2D6320003AA93A /* morph.h */ = {isa = PBXFileReference; fileEncoding = 4; lastKnownFileType = sourcecode.c.h; path = morph.h; sourceTree = "<group>"; };
		14F8A9D31A2D6320003AA93A /* multi.h */ = {isa = PBXFileReference; fileEncoding = 4; lastKnownFileType = sourcecode.c.h; path = multi.h; sourceTree = "<group>"; };
		14F8A9D41A2D6320003AA93A /* multibot.h */ = {isa = PBXFileReference; fileEncoding = 4; lastKnownFileType = sourcecode.c.h; path = multibot.h; sourceTree = "<group>"; };
		14F8A9D51A2D6320003AA93A /* multiinternal.h */ = {isa = PBXFileReference; fileEncoding = 4; lastKnownFileType = sourcecode.c.h; path = multiinternal.h; sourceTree = "<group>"; };
		14F8A9D61A2D6320003AA93A /* net_udp.h */ = {isa = PBXFileReference; fileEncoding = 4; lastKnownFileType = sourcecode.c.h; path = net_udp.h; sourceTree = "<group>"; };
		14F8A9D71A2D6320003AA93A /* newdemo.h */ = {isa = PBXFileReference; fileEncoding = 4; lastKnownFileType = sourcecode.c.h; path = newdemo.h; sourceTree = "<group>"; };
		14F8A9D81A2D6320003AA93A /* newmenu.h */ = {isa = PBXFileReference; fileEncoding = 4; lastKnownFileType = sourcecode.c.h; path = newmenu.h; sourceTree = "<group>"; };
		14F8A9D91A2D6320003AA93A /* object.h */ = {isa = PBXFileReference; fileEncoding = 4; lastKnownFileType = sourcecode.c.h; path = object.h; sourceTree = "<group>"; };
		14F8A9DA1A2D6320003AA93A /* objnum.h */ = {isa = PBXFileReference; fileEncoding = 4; lastKnownFileType = sourcecode.c.h; path = objnum.h; sourceTree = "<group>"; };
		14F8A9DB1A2D6320003AA93A /* paging.h */ = {isa = PBXFileReference; fileEncoding = 4; lastKnownFileType = sourcecode.c.h; path = paging.h; sourceTree = "<group>"; };
		14F8A9DC1A2D6320003AA93A /* physics.h */ = {isa = PBXFileReference; fileEncoding = 4; lastKnownFileType = sourcecode.c.h; path = physics.h; sourceTree = "<group>"; };
		14F8A9DD1A2D6320003AA93A /* piggy.h */ = {isa = PBXFileReference; fileEncoding = 4; lastKnownFileType = sourcecode.c.h; path = piggy.h; sourceTree = "<group>"; };
		14F8A9DE1A2D6320003AA93A /* player.h */ = {isa = PBXFileReference; fileEncoding = 4; lastKnownFileType = sourcecode.c.h; path = player.h; sourceTree = "<group>"; };
		14F8A9DF1A2D6320003AA93A /* playsave.h */ = {isa = PBXFileReference; fileEncoding = 4; lastKnownFileType = sourcecode.c.h; path = playsave.h; sourceTree = "<group>"; };
		14F8A9E01A2D6320003AA93A /* polyobj.h */ = {isa = PBXFileReference; fileEncoding = 4; lastKnownFileType = sourcecode.c.h; path = polyobj.h; sourceTree = "<group>"; };
		14F8A9E11A2D6320003AA93A /* powerup.h */ = {isa = PBXFileReference; fileEncoding = 4; lastKnownFileType = sourcecode.c.h; path = powerup.h; sourceTree = "<group>"; };
		14F8A9E21A2D6320003AA93A /* render.h */ = {isa = PBXFileReference; fileEncoding = 4; lastKnownFileType = sourcecode.c.h; path = render.h; sourceTree = "<group>"; };
		14F8A9E31A2D6320003AA93A /* render_state.h */ = {isa = PBXFileReference; fileEncoding = 4; lastKnownFileType = sourcecode.c.h; path = render_state.h; sourceTree = "<group>"; };
		14F8A9E41A2D6320003AA93A /* robot.h */ = {isa = PBXFileReference; fileEncoding = 4; lastKnownFileType = sourcecode.c.h; path = robot.h; sourceTree = "<group>"; };
		14F8A9E51A2D6320003AA93A /* scores.h */ = {isa = PBXFileReference; fileEncoding = 4; lastKnownFileType = sourcecode.c.h; path = scores.h; sourceTree = "<group>"; };
		14F8A9E61A2D6320003AA93A /* screens.h */ = {isa = PBXFileReference; fileEncoding = 4; lastKnownFileType = sourcecode.c.h; path = screens.h; sourceTree = "<group>"; };
		14F8A9E71A2D6320003AA93A /* segiter.h */ = {isa = PBXFileReference; fileEncoding = 4; lastKnownFileType = sourcecode.c.h; path = segiter.h; sourceTree = "<group>"; };
		14F8A9E81A2D6320003AA93A /* segment.h */ = {isa = PBXFileReference; fileEncoding = 4; lastKnownFileType = sourcecode.c.h; path = segment.h; sourceTree = "<group>"; };
		14F8A9E91A2D6320003AA93A /* segnum.h */ = {isa = PBXFileReference; fileEncoding = 4; lastKnownFileType = sourcecode.c.h; path = segnum.h; sourceTree = "<group>"; };
		14F8A9EA1A2D6320003AA93A /* segpoint.h */ = {isa = PBXFileReference; fileEncoding = 4; lastKnownFileType = sourcecode.c.h; path = segpoint.h; sourceTree = "<group>"; };
		14F8A9EB1A2D6320003AA93A /* slew.h */ = {isa = PBXFileReference; fileEncoding = 4; lastKnownFileType = sourcecode.c.h; path = slew.h; sourceTree = "<group>"; };
		14F8A9EC1A2D6320003AA93A /* songs.h */ = {isa = PBXFileReference; fileEncoding = 4; lastKnownFileType = sourcecode.c.h; path = songs.h; sourceTree = "<group>"; };
		14F8A9ED1A2D6320003AA93A /* sounds.h */ = {isa = PBXFileReference; fileEncoding = 4; lastKnownFileType = sourcecode.c.h; path = sounds.h; sourceTree = "<group>"; };
		14F8A9EE1A2D6320003AA93A /* state.h */ = {isa = PBXFileReference; fileEncoding = 4; lastKnownFileType = sourcecode.c.h; path = state.h; sourceTree = "<group>"; };
		14F8A9EF1A2D6320003AA93A /* switch.h */ = {isa = PBXFileReference; fileEncoding = 4; lastKnownFileType = sourcecode.c.h; path = switch.h; sourceTree = "<group>"; };
		14F8A9F01A2D6320003AA93A /* terrain.h */ = {isa = PBXFileReference; fileEncoding = 4; lastKnownFileType = sourcecode.c.h; path = terrain.h; sourceTree = "<group>"; };
		14F8A9F11A2D6320003AA93A /* texmerge.h */ = {isa = PBXFileReference; fileEncoding = 4; lastKnownFileType = sourcecode.c.h; path = texmerge.h; sourceTree = "<group>"; };
		14F8A9F21A2D6320003AA93A /* text.h */ = {isa = PBXFileReference; fileEncoding = 4; lastKnownFileType = sourcecode.c.h; path = text.h; sourceTree = "<group>"; };
		14F8A9F31A2D6320003AA93A /* textures.h */ = {isa = PBXFileReference; fileEncoding = 4; lastKnownFileType = sourcecode.c.h; path = textures.h; sourceTree = "<group>"; };
		14F8A9F41A2D6320003AA93A /* titles.h */ = {isa = PBXFileReference; fileEncoding = 4; lastKnownFileType = sourcecode.c.h; path = titles.h; sourceTree = "<group>"; };
		14F8A9F51A2D6320003AA93A /* vclip.h */ = {isa = PBXFileReference; fileEncoding = 4; lastKnownFileType = sourcecode.c.h; path = vclip.h; sourceTree = "<group>"; };
		14F8A9F61A2D6320003AA93A /* vers_id.h */ = {isa = PBXFileReference; fileEncoding = 4; lastKnownFileType = sourcecode.c.h; path = vers_id.h; sourceTree = "<group>"; };
		14F8A9F71A2D6320003AA93A /* wall.h */ = {isa = PBXFileReference; fileEncoding = 4; lastKnownFileType = sourcecode.c.h; path = wall.h; sourceTree = "<group>"; };
		14F8A9F81A2D6320003AA93A /* weapon.h */ = {isa = PBXFileReference; fileEncoding = 4; lastKnownFileType = sourcecode.c.h; path = weapon.h; sourceTree = "<group>"; };
		14F8A9FA1A2D6320003AA93A /* fixc.cpp */ = {isa = PBXFileReference; fileEncoding = 4; lastKnownFileType = sourcecode.cpp.cpp; path = fixc.cpp; sourceTree = "<group>"; };
		14F8A9FB1A2D6320003AA93A /* rand.cpp */ = {isa = PBXFileReference; fileEncoding = 4; lastKnownFileType = sourcecode.cpp.cpp; path = rand.cpp; sourceTree = "<group>"; };
		14F8A9FC1A2D6320003AA93A /* tables.cpp */ = {isa = PBXFileReference; fileEncoding = 4; lastKnownFileType = sourcecode.cpp.cpp; path = tables.cpp; sourceTree = "<group>"; };
		14F8A9FD1A2D6320003AA93A /* vecmat.cpp */ = {isa = PBXFileReference; fileEncoding = 4; lastKnownFileType = sourcecode.cpp.cpp; path = vecmat.cpp; sourceTree = "<group>"; };
		14F8A9FF1A2D6320003AA93A /* error.cpp */ = {isa = PBXFileReference; fileEncoding = 4; lastKnownFileType = sourcecode.cpp.cpp; path = error.cpp; sourceTree = "<group>"; };
		14F8AA001A2D6320003AA93A /* hmp.cpp */ = {isa = PBXFileReference; fileEncoding = 4; lastKnownFileType = sourcecode.cpp.cpp; path = hmp.cpp; sourceTree = "<group>"; };
		14F8AA011A2D6320003AA93A /* ignorecase.cpp */ = {isa = PBXFileReference; fileEncoding = 4; lastKnownFileType = sourcecode.cpp.cpp; path = ignorecase.cpp; sourceTree = "<group>"; };
		14F8AA021A2D6320003AA93A /* strutil.cpp */ = {isa = PBXFileReference; fileEncoding = 4; lastKnownFileType = sourcecode.cpp.cpp; path = strutil.cpp; sourceTree = "<group>"; };
		14F8AA041A2D6320003AA93A /* ntmap.cpp */ = {isa = PBXFileReference; fileEncoding = 4; lastKnownFileType = sourcecode.cpp.cpp; path = ntmap.cpp; sourceTree = "<group>"; };
		14F8AA051A2D6320003AA93A /* scanline.cpp */ = {isa = PBXFileReference; fileEncoding = 4; lastKnownFileType = sourcecode.cpp.cpp; path = scanline.cpp; sourceTree = "<group>"; };
		14F8AA061A2D6320003AA93A /* scanline.h */ = {isa = PBXFileReference; fileEncoding = 4; lastKnownFileType = sourcecode.c.h; path = scanline.h; sourceTree = "<group>"; };
		14F8AA071A2D6320003AA93A /* texmapl.h */ = {isa = PBXFileReference; fileEncoding = 4; lastKnownFileType = sourcecode.c.h; path = texmapl.h; sourceTree = "<group>"; };
		14F8AA081A2D6320003AA93A /* tmapflat.cpp */ = {isa = PBXFileReference; fileEncoding = 4; lastKnownFileType = sourcecode.cpp.cpp; path = tmapflat.cpp; sourceTree = "<group>"; };
		14F8AA0A1A2D6320003AA93A /* button.cpp */ = {isa = PBXFileReference; fileEncoding = 4; lastKnownFileType = sourcecode.cpp.cpp; path = button.cpp; sourceTree = "<group>"; };
		14F8AA0B1A2D6320003AA93A /* checkbox.cpp */ = {isa = PBXFileReference; fileEncoding = 4; lastKnownFileType = sourcecode.cpp.cpp; path = checkbox.cpp; sourceTree = "<group>"; };
		14F8AA0C1A2D6320003AA93A /* dialog.cpp */ = {isa = PBXFileReference; fileEncoding = 4; lastKnownFileType = sourcecode.cpp.cpp; path = dialog.cpp; sourceTree = "<group>"; };
		14F8AA0D1A2D6320003AA93A /* file.cpp */ = {isa = PBXFileReference; fileEncoding = 4; lastKnownFileType = sourcecode.cpp.cpp; path = file.cpp; sourceTree = "<group>"; };
		14F8AA0E1A2D6320003AA93A /* gadget.cpp */ = {isa = PBXFileReference; fileEncoding = 4; lastKnownFileType = sourcecode.cpp.cpp; path = gadget.cpp; sourceTree = "<group>"; };
		14F8AA0F1A2D6320003AA93A /* icon.cpp */ = {isa = PBXFileReference; fileEncoding = 4; lastKnownFileType = sourcecode.cpp.cpp; path = icon.cpp; sourceTree = "<group>"; };
		14F8AA101A2D6320003AA93A /* inputbox.cpp */ = {isa = PBXFileReference; fileEncoding = 4; lastKnownFileType = sourcecode.cpp.cpp; path = inputbox.cpp; sourceTree = "<group>"; };
		14F8AA111A2D6320003AA93A /* keypad.cpp */ = {isa = PBXFileReference; fileEncoding = 4; lastKnownFileType = sourcecode.cpp.cpp; path = keypad.cpp; sourceTree = "<group>"; };
		14F8AA121A2D6320003AA93A /* keypress.cpp */ = {isa = PBXFileReference; fileEncoding = 4; lastKnownFileType = sourcecode.cpp.cpp; path = keypress.cpp; sourceTree = "<group>"; };
		14F8AA141A2D6320003AA93A /* listbox.cpp */ = {isa = PBXFileReference; fileEncoding = 4; lastKnownFileType = sourcecode.cpp.cpp; path = listbox.cpp; sourceTree = "<group>"; };
		14F8AA151A2D6320003AA93A /* menu.cpp */ = {isa = PBXFileReference; fileEncoding = 4; lastKnownFileType = sourcecode.cpp.cpp; path = menu.cpp; sourceTree = "<group>"; };
		14F8AA161A2D6320003AA93A /* menubar.cpp */ = {isa = PBXFileReference; fileEncoding = 4; lastKnownFileType = sourcecode.cpp.cpp; path = menubar.cpp; sourceTree = "<group>"; };
		14F8AA171A2D6320003AA93A /* message.cpp */ = {isa = PBXFileReference; fileEncoding = 4; lastKnownFileType = sourcecode.cpp.cpp; path = message.cpp; sourceTree = "<group>"; };
		14F8AA181A2D6320003AA93A /* radio.cpp */ = {isa = PBXFileReference; fileEncoding = 4; lastKnownFileType = sourcecode.cpp.cpp; path = radio.cpp; sourceTree = "<group>"; };
		14F8AA191A2D6320003AA93A /* scroll.cpp */ = {isa = PBXFileReference; fileEncoding = 4; lastKnownFileType = sourcecode.cpp.cpp; path = scroll.cpp; sourceTree = "<group>"; };
		14F8AA1A1A2D6320003AA93A /* ui.cpp */ = {isa = PBXFileReference; fileEncoding = 4; lastKnownFileType = sourcecode.cpp.cpp; path = ui.cpp; sourceTree = "<group>"; };
		14F8AA1B1A2D6320003AA93A /* uidraw.cpp */ = {isa = PBXFileReference; fileEncoding = 4; lastKnownFileType = sourcecode.cpp.cpp; path = uidraw.cpp; sourceTree = "<group>"; };
		14F8AA1C1A2D6320003AA93A /* userbox.cpp */ = {isa = PBXFileReference; fileEncoding = 4; lastKnownFileType = sourcecode.cpp.cpp; path = userbox.cpp; sourceTree = "<group>"; };
		14F8AA2C1A2D6320003AA93A /* COPYING.txt */ = {isa = PBXFileReference; fileEncoding = 4; lastKnownFileType = text; path = COPYING.txt; sourceTree = "<group>"; };
		14F8AA2D1A2D6320003AA93A /* d1x-rebirth.ico */ = {isa = PBXFileReference; lastKnownFileType = image.ico; path = "d1x-rebirth.ico"; sourceTree = "<group>"; };
		14F8AA2E1A2D6320003AA93A /* d1x-rebirth.rc */ = {isa = PBXFileReference; fileEncoding = 4; lastKnownFileType = text; path = "d1x-rebirth.rc"; sourceTree = "<group>"; };
		14F8AA2F1A2D6320003AA93A /* resource.h */ = {isa = PBXFileReference; fileEncoding = 4; lastKnownFileType = sourcecode.c.h; path = resource.h; sourceTree = "<group>"; };
		14F8AA331A2D6320003AA93A /* CHANGELOG.txt */ = {isa = PBXFileReference; fileEncoding = 4; lastKnownFileType = text; path = CHANGELOG.txt; sourceTree = "<group>"; };
		14F8AA341A2D6320003AA93A /* d1x-Info.plist */ = {isa = PBXFileReference; fileEncoding = 4; lastKnownFileType = text.plist.xml; path = "d1x-Info.plist"; sourceTree = "<group>"; };
		14F8AA351A2D6320003AA93A /* d1x-rebirth.bmp */ = {isa = PBXFileReference; lastKnownFileType = image.bmp; path = "d1x-rebirth.bmp"; sourceTree = "<group>"; };
		14F8AA361A2D6320003AA93A /* d1x-rebirth.desktop */ = {isa = PBXFileReference; fileEncoding = 4; lastKnownFileType = text; path = "d1x-rebirth.desktop"; sourceTree = "<group>"; };
		14F8AA381A2D6320003AA93A /* d1x-rebirth.xpm */ = {isa = PBXFileReference; fileEncoding = 4; lastKnownFileType = text; path = "d1x-rebirth.xpm"; sourceTree = "<group>"; };
		14F8AA391A2D6320003AA93A /* d1x.ini */ = {isa = PBXFileReference; fileEncoding = 4; lastKnownFileType = text; path = d1x.ini; sourceTree = "<group>"; };
		14F8AA3A1A2D6320003AA93A /* d1xgl-Info.plist */ = {isa = PBXFileReference; fileEncoding = 4; lastKnownFileType = text.plist.xml; path = "d1xgl-Info.plist"; sourceTree = "<group>"; };
		14F8AA3B1A2D6320003AA93A /* changelog */ = {isa = PBXFileReference; fileEncoding = 4; lastKnownFileType = text; path = changelog; sourceTree = "<group>"; };
		14F8AA3C1A2D6320003AA93A /* control */ = {isa = PBXFileReference; fileEncoding = 4; lastKnownFileType = text; path = control; sourceTree = "<group>"; };
		14F8AA3D1A2D6320003AA93A /* copyright */ = {isa = PBXFileReference; fileEncoding = 4; lastKnownFileType = text; path = copyright; sourceTree = "<group>"; };
		14F8AA3E1A2D6320003AA93A /* 00games_as_bindir.diff */ = {isa = PBXFileReference; fileEncoding = 4; lastKnownFileType = text; path = 00games_as_bindir.diff; sourceTree = "<group>"; };
		14F8AA401A2D6320003AA93A /* postinst */ = {isa = PBXFileReference; fileEncoding = 4; lastKnownFileType = text.script.sh; path = postinst; sourceTree = "<group>"; };
		14F8AA411A2D6320003AA93A /* prerm */ = {isa = PBXFileReference; fileEncoding = 4; lastKnownFileType = text.script.sh; path = prerm; sourceTree = "<group>"; };
		14F8AA421A2D6320003AA93A /* rules */ = {isa = PBXFileReference; fileEncoding = 4; lastKnownFileType = text; path = rules; sourceTree = "<group>"; };
		14F8AA441A2D6320003AA93A /* ehostage.cpp */ = {isa = PBXFileReference; fileEncoding = 4; lastKnownFileType = sourcecode.cpp.cpp; path = ehostage.cpp; sourceTree = "<group>"; };
		14F8AA461A2D6320003AA93A /* InfoPlist.strings */ = {isa = PBXFileReference; fileEncoding = 4; lastKnownFileType = text.plist.strings; path = InfoPlist.strings; sourceTree = "<group>"; };
		14F8AA481A2D6320003AA93A /* INSTALL.txt */ = {isa = PBXFileReference; fileEncoding = 4; lastKnownFileType = text; path = INSTALL.txt; sourceTree = "<group>"; };
		14F8AA491A2D6320003AA93A /* bmread.cpp */ = {isa = PBXFileReference; fileEncoding = 4; lastKnownFileType = sourcecode.cpp.cpp; path = bmread.cpp; sourceTree = "<group>"; };
		14F8AA4A1A2D6320003AA93A /* custom.cpp */ = {isa = PBXFileReference; fileEncoding = 4; lastKnownFileType = sourcecode.cpp.cpp; path = custom.cpp; sourceTree = "<group>"; };
		14F8AA4B1A2D6320003AA93A /* custom.h */ = {isa = PBXFileReference; fileEncoding = 4; lastKnownFileType = sourcecode.c.h; path = custom.h; sourceTree = "<group>"; };
		14F8AA4C1A2D6320003AA93A /* hostage.cpp */ = {isa = PBXFileReference; fileEncoding = 4; lastKnownFileType = sourcecode.cpp.cpp; path = hostage.cpp; sourceTree = "<group>"; };
		14F8AA4D1A2D6320003AA93A /* snddecom.cpp */ = {isa = PBXFileReference; fileEncoding = 4; lastKnownFileType = sourcecode.cpp.cpp; path = snddecom.cpp; sourceTree = "<group>"; };
		14F8AA4E1A2D6320003AA93A /* snddecom.h */ = {isa = PBXFileReference; fileEncoding = 4; lastKnownFileType = sourcecode.c.h; path = snddecom.h; sourceTree = "<group>"; };
		14F8AA501A2D6320003AA93A /* README.RPi */ = {isa = PBXFileReference; fileEncoding = 4; lastKnownFileType = text; path = README.RPi; sourceTree = "<group>"; };
		14F8AA511A2D6320003AA93A /* README.txt */ = {isa = PBXFileReference; fileEncoding = 4; lastKnownFileType = text; path = README.txt; sourceTree = "<group>"; };
		14F8AA521A2D6320003AA93A /* RELEASE-NOTES.txt */ = {isa = PBXFileReference; fileEncoding = 4; lastKnownFileType = text; path = "RELEASE-NOTES.txt"; sourceTree = "<group>"; };
		14F8AA531A2D6320003AA93A /* extractD1Data.cpp */ = {isa = PBXFileReference; fileEncoding = 4; lastKnownFileType = sourcecode.cpp.cpp; path = extractD1Data.cpp; sourceTree = "<group>"; };
		14F8AA541A2D6320003AA93A /* SConstruct */ = {isa = PBXFileReference; fileEncoding = 4; lastKnownFileType = text; path = SConstruct; sourceTree = "<group>"; };
		14F8AA571A2D6320003AA93A /* d2x-rebirth.ico */ = {isa = PBXFileReference; lastKnownFileType = image.ico; path = "d2x-rebirth.ico"; sourceTree = "<group>"; };
		14F8AA581A2D6320003AA93A /* d2x-rebirth.rc */ = {isa = PBXFileReference; fileEncoding = 4; lastKnownFileType = text; path = "d2x-rebirth.rc"; sourceTree = "<group>"; };
		14F8AA591A2D6320003AA93A /* resource.h */ = {isa = PBXFileReference; fileEncoding = 4; lastKnownFileType = sourcecode.c.h; path = resource.h; sourceTree = "<group>"; };
		14F8AA5D1A2D6320003AA93A /* CHANGELOG.txt */ = {isa = PBXFileReference; fileEncoding = 4; lastKnownFileType = text; path = CHANGELOG.txt; sourceTree = "<group>"; };
		14F8AA5E1A2D6320003AA93A /* d2x-Info.plist */ = {isa = PBXFileReference; fileEncoding = 4; lastKnownFileType = text.plist.xml; path = "d2x-Info.plist"; sourceTree = "<group>"; };
		14F8AA5F1A2D6320003AA93A /* d2x-rebirth.bmp */ = {isa = PBXFileReference; lastKnownFileType = image.bmp; path = "d2x-rebirth.bmp"; sourceTree = "<group>"; };
		14F8AA601A2D6320003AA93A /* d2x-rebirth.desktop */ = {isa = PBXFileReference; fileEncoding = 4; lastKnownFileType = text; path = "d2x-rebirth.desktop"; sourceTree = "<group>"; };
		14F8AA621A2D6320003AA93A /* d2x-rebirth.xpm */ = {isa = PBXFileReference; fileEncoding = 4; lastKnownFileType = text; path = "d2x-rebirth.xpm"; sourceTree = "<group>"; };
		14F8AA631A2D6320003AA93A /* d2x.ini */ = {isa = PBXFileReference; fileEncoding = 4; lastKnownFileType = text; path = d2x.ini; sourceTree = "<group>"; };
		14F8AA641A2D6320003AA93A /* d2xgl-Info.plist */ = {isa = PBXFileReference; fileEncoding = 4; lastKnownFileType = text.plist.xml; path = "d2xgl-Info.plist"; sourceTree = "<group>"; };
		14F8AA651A2D6320003AA93A /* changelog */ = {isa = PBXFileReference; fileEncoding = 4; lastKnownFileType = text; path = changelog; sourceTree = "<group>"; };
		14F8AA661A2D6320003AA93A /* control */ = {isa = PBXFileReference; fileEncoding = 4; lastKnownFileType = text; path = control; sourceTree = "<group>"; };
		14F8AA671A2D6320003AA93A /* copyright */ = {isa = PBXFileReference; fileEncoding = 4; lastKnownFileType = text; path = copyright; sourceTree = "<group>"; };
		14F8AA681A2D6320003AA93A /* 00games_as_bindir.diff */ = {isa = PBXFileReference; fileEncoding = 4; lastKnownFileType = text; path = 00games_as_bindir.diff; sourceTree = "<group>"; };
		14F8AA6A1A2D6320003AA93A /* postinst */ = {isa = PBXFileReference; fileEncoding = 4; lastKnownFileType = text.script.sh; path = postinst; sourceTree = "<group>"; };
		14F8AA6B1A2D6320003AA93A /* prerm */ = {isa = PBXFileReference; fileEncoding = 4; lastKnownFileType = text.script.sh; path = prerm; sourceTree = "<group>"; };
		14F8AA6C1A2D6320003AA93A /* rules */ = {isa = PBXFileReference; fileEncoding = 4; lastKnownFileType = text; path = rules; sourceTree = "<group>"; };
		14F8AA6E1A2D6320003AA93A /* InfoPlist.strings */ = {isa = PBXFileReference; fileEncoding = 4; lastKnownFileType = text.plist.strings; path = InfoPlist.strings; sourceTree = "<group>"; };
		14F8AA701A2D6320003AA93A /* iff15bpp.c */ = {isa = PBXFileReference; fileEncoding = 4; lastKnownFileType = sourcecode.c.c; path = iff15bpp.c; sourceTree = "<group>"; };
		14F8AA711A2D6320003AA93A /* iff8bpp.c */ = {isa = PBXFileReference; fileEncoding = 4; lastKnownFileType = sourcecode.c.c; path = iff8bpp.c; sourceTree = "<group>"; };
		14F8AA721A2D6320003AA93A /* iffmike.c */ = {isa = PBXFileReference; fileEncoding = 4; lastKnownFileType = sourcecode.c.c; path = iffmike.c; sourceTree = "<group>"; };
		14F8AA731A2D6320003AA93A /* ifftest.c */ = {isa = PBXFileReference; fileEncoding = 4; lastKnownFileType = sourcecode.c.c; path = ifftest.c; sourceTree = "<group>"; };
		14F8AA741A2D6320003AA93A /* ifftestv.c */ = {isa = PBXFileReference; fileEncoding = 4; lastKnownFileType = sourcecode.c.c; path = ifftestv.c; sourceTree = "<group>"; };
		14F8AA771A2D6320003AA93A /* libmve.h */ = {isa = PBXFileReference; fileEncoding = 4; lastKnownFileType = sourcecode.c.h; path = libmve.h; sourceTree = "<group>"; };
		14F8AA781A2D6320003AA93A /* physfsrwops.h */ = {isa = PBXFileReference; fileEncoding = 4; lastKnownFileType = sourcecode.c.h; path = physfsrwops.h; sourceTree = "<group>"; };
		14F8AA791A2D6320003AA93A /* pngfile.h */ = {isa = PBXFileReference; fileEncoding = 4; lastKnownFileType = sourcecode.c.h; path = pngfile.h; sourceTree = "<group>"; };
		14F8AA7B1A2D6320003AA93A /* INSTALL.txt */ = {isa = PBXFileReference; fileEncoding = 4; lastKnownFileType = text; path = INSTALL.txt; sourceTree = "<group>"; };
		14F8AA7C1A2D6320003AA93A /* decoder16.cpp */ = {isa = PBXFileReference; fileEncoding = 4; lastKnownFileType = sourcecode.cpp.cpp; path = decoder16.cpp; sourceTree = "<group>"; };
		14F8AA7D1A2D6320003AA93A /* decoder8.cpp */ = {isa = PBXFileReference; fileEncoding = 4; lastKnownFileType = sourcecode.cpp.cpp; path = decoder8.cpp; sourceTree = "<group>"; };
		14F8AA7E1A2D6320003AA93A /* decoders.h */ = {isa = PBXFileReference; fileEncoding = 4; lastKnownFileType = sourcecode.c.h; path = decoders.h; sourceTree = "<group>"; };
		14F8AA7F1A2D6320003AA93A /* mve_audio.cpp */ = {isa = PBXFileReference; fileEncoding = 4; lastKnownFileType = sourcecode.cpp.cpp; path = mve_audio.cpp; sourceTree = "<group>"; };
		14F8AA801A2D6320003AA93A /* mve_audio.h */ = {isa = PBXFileReference; fileEncoding = 4; lastKnownFileType = sourcecode.c.h; path = mve_audio.h; sourceTree = "<group>"; };
		14F8AA811A2D6320003AA93A /* mve_main.c */ = {isa = PBXFileReference; fileEncoding = 4; lastKnownFileType = sourcecode.c.c; path = mve_main.c; sourceTree = "<group>"; };
		14F8AA821A2D6320003AA93A /* mvelib.cpp */ = {isa = PBXFileReference; fileEncoding = 4; lastKnownFileType = sourcecode.cpp.cpp; path = mvelib.cpp; sourceTree = "<group>"; };
		14F8AA831A2D6320003AA93A /* mvelib.h */ = {isa = PBXFileReference; fileEncoding = 4; lastKnownFileType = sourcecode.c.h; path = mvelib.h; sourceTree = "<group>"; };
		14F8AA841A2D6320003AA93A /* mveplay.cpp */ = {isa = PBXFileReference; fileEncoding = 4; lastKnownFileType = sourcecode.cpp.cpp; path = mveplay.cpp; sourceTree = "<group>"; };
		14F8AA851A2D6320003AA93A /* mveplayer.1 */ = {isa = PBXFileReference; fileEncoding = 4; lastKnownFileType = text.man; path = mveplayer.1; sourceTree = "<group>"; };
		14F8AA871A2D6320003AA93A /* bmread.cpp */ = {isa = PBXFileReference; fileEncoding = 4; lastKnownFileType = sourcecode.cpp.cpp; path = bmread.cpp; sourceTree = "<group>"; };
		14F8AA881A2D6320003AA93A /* descent.cfg */ = {isa = PBXFileReference; fileEncoding = 4; lastKnownFileType = text; path = descent.cfg; sourceTree = "<group>"; };
		14F8AA891A2D6320003AA93A /* escort.cpp */ = {isa = PBXFileReference; fileEncoding = 4; lastKnownFileType = sourcecode.cpp.cpp; path = escort.cpp; sourceTree = "<group>"; };
		14F8AA8A1A2D6320003AA93A /* gamepal.cpp */ = {isa = PBXFileReference; fileEncoding = 4; lastKnownFileType = sourcecode.cpp.cpp; path = gamepal.cpp; sourceTree = "<group>"; };
		14F8AA8B1A2D6320003AA93A /* inferno.ini */ = {isa = PBXFileReference; fileEncoding = 4; lastKnownFileType = text; path = inferno.ini; sourceTree = "<group>"; };
		14F8AA8C1A2D6320003AA93A /* movie.cpp */ = {isa = PBXFileReference; fileEncoding = 4; lastKnownFileType = sourcecode.cpp.cpp; path = movie.cpp; sourceTree = "<group>"; };
		14F8AA8D1A2D6320003AA93A /* movie.h */ = {isa = PBXFileReference; fileEncoding = 4; lastKnownFileType = sourcecode.c.h; path = movie.h; sourceTree = "<group>"; };
		14F8AA8F1A2D6320003AA93A /* physfsrwops.cpp */ = {isa = PBXFileReference; fileEncoding = 4; lastKnownFileType = sourcecode.cpp.cpp; path = physfsrwops.cpp; sourceTree = "<group>"; };
		14F8AA911A2D6320003AA93A /* MVEPlayer-Info.plist */ = {isa = PBXFileReference; fileEncoding = 4; lastKnownFileType = text.plist.xml; path = "MVEPlayer-Info.plist"; sourceTree = "<group>"; };
		14F8AA921A2D6320003AA93A /* README.RPi */ = {isa = PBXFileReference; fileEncoding = 4; lastKnownFileType = text; path = README.RPi; sourceTree = "<group>"; };
		14F8AA931A2D6320003AA93A /* README.txt */ = {isa = PBXFileReference; fileEncoding = 4; lastKnownFileType = text; path = README.txt; sourceTree = "<group>"; };
		14F8AA941A2D6320003AA93A /* RELEASE-NOTES.txt */ = {isa = PBXFileReference; fileEncoding = 4; lastKnownFileType = text; path = "RELEASE-NOTES.txt"; sourceTree = "<group>"; };
		14F8AA951A2D6320003AA93A /* hogcreate.1 */ = {isa = PBXFileReference; fileEncoding = 4; lastKnownFileType = text.man; path = hogcreate.1; sourceTree = "<group>"; };
		14F8AA961A2D6320003AA93A /* hogcreate.c */ = {isa = PBXFileReference; fileEncoding = 4; lastKnownFileType = sourcecode.c.c; path = hogcreate.c; sourceTree = "<group>"; };
		14F8AA971A2D6320003AA93A /* hogextract.1 */ = {isa = PBXFileReference; fileEncoding = 4; lastKnownFileType = text.man; path = hogextract.1; sourceTree = "<group>"; };
		14F8AA981A2D6320003AA93A /* hogextract.c */ = {isa = PBXFileReference; fileEncoding = 4; lastKnownFileType = sourcecode.c.c; path = hogextract.c; sourceTree = "<group>"; };
		14F8AA991A2D6320003AA93A /* mvlcreate.1 */ = {isa = PBXFileReference; fileEncoding = 4; lastKnownFileType = text.man; path = mvlcreate.1; sourceTree = "<group>"; };
		14F8AA9A1A2D6320003AA93A /* mvlcreate.c */ = {isa = PBXFileReference; fileEncoding = 4; lastKnownFileType = sourcecode.c.c; path = mvlcreate.c; sourceTree = "<group>"; };
		14F8AA9B1A2D6320003AA93A /* mvlextract.1 */ = {isa = PBXFileReference; fileEncoding = 4; lastKnownFileType = text.man; path = mvlextract.1; sourceTree = "<group>"; };
		14F8AA9C1A2D6320003AA93A /* mvlextract.c */ = {isa = PBXFileReference; fileEncoding = 4; lastKnownFileType = sourcecode.c.c; path = mvlextract.c; sourceTree = "<group>"; };
		14F8AA9D1A2D6320003AA93A /* tex2txb.1 */ = {isa = PBXFileReference; fileEncoding = 4; lastKnownFileType = text.man; path = tex2txb.1; sourceTree = "<group>"; };
		14F8AA9E1A2D6320003AA93A /* tex2txb.c */ = {isa = PBXFileReference; fileEncoding = 4; lastKnownFileType = sourcecode.c.c; path = tex2txb.c; sourceTree = "<group>"; };
		14F8AA9F1A2D6320003AA93A /* txb2tex.1 */ = {isa = PBXFileReference; fileEncoding = 4; lastKnownFileType = text.man; path = txb2tex.1; sourceTree = "<group>"; };
		14F8AAA01A2D6320003AA93A /* txb2tex.c */ = {isa = PBXFileReference; fileEncoding = 4; lastKnownFileType = sourcecode.c.c; path = txb2tex.c; sourceTree = "<group>"; };
		14F8AAA31A2D6320003AA93A /* GPL-3.txt */ = {isa = PBXFileReference; fileEncoding = 4; lastKnownFileType = text; path = "GPL-3.txt"; sourceTree = "<group>"; };
		14F8AAA51A2D6320003AA93A /* SConstruct */ = {isa = PBXFileReference; fileEncoding = 4; lastKnownFileType = text; path = SConstruct; sourceTree = "<group>"; };
		14F8AAA61A2D6320003AA93A /* font.cpp */ = {isa = PBXFileReference; fileEncoding = 4; lastKnownFileType = sourcecode.cpp.cpp; path = font.cpp; sourceTree = "<group>"; };
		14F8AAA71A2D6320003AA93A /* palette.cpp */ = {isa = PBXFileReference; fileEncoding = 4; lastKnownFileType = sourcecode.cpp.cpp; path = palette.cpp; sourceTree = "<group>"; };
		14F8AAA81A2D6320003AA93A /* pcx.cpp */ = {isa = PBXFileReference; fileEncoding = 4; lastKnownFileType = sourcecode.cpp.cpp; path = pcx.cpp; sourceTree = "<group>"; };
		14F8AAAA1A2D6320003AA93A /* interp.cpp */ = {isa = PBXFileReference; fileEncoding = 4; lastKnownFileType = sourcecode.cpp.cpp; path = interp.cpp; sourceTree = "<group>"; };
		14F8AAAC1A2D6320003AA93A /* gr.cpp */ = {isa = PBXFileReference; fileEncoding = 4; lastKnownFileType = sourcecode.cpp.cpp; path = gr.cpp; sourceTree = "<group>"; };
		14F8AAAD1A2D6320003AA93A /* ogl.cpp */ = {isa = PBXFileReference; fileEncoding = 4; lastKnownFileType = sourcecode.cpp.cpp; path = ogl.cpp; sourceTree = "<group>"; };
		14F8AAAF1A2D6320003AA93A /* digi.cpp */ = {isa = PBXFileReference; fileEncoding = 4; lastKnownFileType = sourcecode.cpp.cpp; path = digi.cpp; sourceTree = "<group>"; };
		14F8AAB01A2D6320003AA93A /* digi_audio.cpp */ = {isa = PBXFileReference; fileEncoding = 4; lastKnownFileType = sourcecode.cpp.cpp; path = digi_audio.cpp; sourceTree = "<group>"; };
		14F8AAB11A2D6320003AA93A /* digi_mixer.cpp */ = {isa = PBXFileReference; fileEncoding = 4; lastKnownFileType = sourcecode.cpp.cpp; path = digi_mixer.cpp; sourceTree = "<group>"; };
		14F8AAB21A2D6320003AA93A /* event.cpp */ = {isa = PBXFileReference; fileEncoding = 4; lastKnownFileType = sourcecode.cpp.cpp; path = event.cpp; sourceTree = "<group>"; };
		14F8AAB31A2D6320003AA93A /* gr.cpp */ = {isa = PBXFileReference; fileEncoding = 4; lastKnownFileType = sourcecode.cpp.cpp; path = gr.cpp; sourceTree = "<group>"; };
		14F8AAB41A2D6320003AA93A /* init.cpp */ = {isa = PBXFileReference; fileEncoding = 4; lastKnownFileType = sourcecode.cpp.cpp; path = init.cpp; sourceTree = "<group>"; };
		14F8AAB51A2D6320003AA93A /* jukebox.cpp */ = {isa = PBXFileReference; fileEncoding = 4; lastKnownFileType = sourcecode.cpp.cpp; path = jukebox.cpp; sourceTree = "<group>"; };
		14F8AAB61A2D6320003AA93A /* key.cpp */ = {isa = PBXFileReference; fileEncoding = 4; lastKnownFileType = sourcecode.cpp.cpp; path = key.cpp; sourceTree = "<group>"; };
		14F8AAB71A2D6320003AA93A /* mouse.cpp */ = {isa = PBXFileReference; fileEncoding = 4; lastKnownFileType = sourcecode.cpp.cpp; path = mouse.cpp; sourceTree = "<group>"; };
		14F8AAB81A2D6320003AA93A /* timer.cpp */ = {isa = PBXFileReference; fileEncoding = 4; lastKnownFileType = sourcecode.cpp.cpp; path = timer.cpp; sourceTree = "<group>"; };
		14F8AABB1A2D6320003AA93A /* autosave.cpp */ = {isa = PBXFileReference; fileEncoding = 4; lastKnownFileType = sourcecode.cpp.cpp; path = autosave.cpp; sourceTree = "<group>"; };
		14F8AABC1A2D6320003AA93A /* centers.cpp */ = {isa = PBXFileReference; fileEncoding = 4; lastKnownFileType = sourcecode.cpp.cpp; path = centers.cpp; sourceTree = "<group>"; };
		14F8AABD1A2D6320003AA93A /* curves.cpp */ = {isa = PBXFileReference; fileEncoding = 4; lastKnownFileType = sourcecode.cpp.cpp; path = curves.cpp; sourceTree = "<group>"; };
		14F8AABE1A2D6320003AA93A /* eglobal.cpp */ = {isa = PBXFileReference; fileEncoding = 4; lastKnownFileType = sourcecode.cpp.cpp; path = eglobal.cpp; sourceTree = "<group>"; };
		14F8AABF1A2D6320003AA93A /* elight.cpp */ = {isa = PBXFileReference; fileEncoding = 4; lastKnownFileType = sourcecode.cpp.cpp; path = elight.cpp; sourceTree = "<group>"; };
		14F8AAC01A2D6320003AA93A /* eobject.cpp */ = {isa = PBXFileReference; fileEncoding = 4; lastKnownFileType = sourcecode.cpp.cpp; path = eobject.cpp; sourceTree = "<group>"; };
		14F8AAC11A2D6320003AA93A /* eswitch.cpp */ = {isa = PBXFileReference; fileEncoding = 4; lastKnownFileType = sourcecode.cpp.cpp; path = eswitch.cpp; sourceTree = "<group>"; };
		14F8AAC21A2D6320003AA93A /* group.cpp */ = {isa = PBXFileReference; fileEncoding = 4; lastKnownFileType = sourcecode.cpp.cpp; path = group.cpp; sourceTree = "<group>"; };
		14F8AAC31A2D6320003AA93A /* info.cpp */ = {isa = PBXFileReference; fileEncoding = 4; lastKnownFileType = sourcecode.cpp.cpp; path = info.cpp; sourceTree = "<group>"; };
		14F8AAC41A2D6320003AA93A /* kbuild.cpp */ = {isa = PBXFileReference; fileEncoding = 4; lastKnownFileType = sourcecode.cpp.cpp; path = kbuild.cpp; sourceTree = "<group>"; };
		14F8AAC51A2D6320003AA93A /* kcurve.cpp */ = {isa = PBXFileReference; fileEncoding = 4; lastKnownFileType = sourcecode.cpp.cpp; path = kcurve.cpp; sourceTree = "<group>"; };
		14F8AAC61A2D6320003AA93A /* kfuncs.cpp */ = {isa = PBXFileReference; fileEncoding = 4; lastKnownFileType = sourcecode.cpp.cpp; path = kfuncs.cpp; sourceTree = "<group>"; };
		14F8AAC71A2D6320003AA93A /* kgame.cpp */ = {isa = PBXFileReference; fileEncoding = 4; lastKnownFileType = sourcecode.cpp.cpp; path = kgame.cpp; sourceTree = "<group>"; };
		14F8AAC81A2D6320003AA93A /* khelp.cpp */ = {isa = PBXFileReference; fileEncoding = 4; lastKnownFileType = sourcecode.cpp.cpp; path = khelp.cpp; sourceTree = "<group>"; };
		14F8AAC91A2D6320003AA93A /* kmine.cpp */ = {isa = PBXFileReference; fileEncoding = 4; lastKnownFileType = sourcecode.cpp.cpp; path = kmine.cpp; sourceTree = "<group>"; };
		14F8AACA1A2D6320003AA93A /* ksegmove.cpp */ = {isa = PBXFileReference; fileEncoding = 4; lastKnownFileType = sourcecode.cpp.cpp; path = ksegmove.cpp; sourceTree = "<group>"; };
		14F8AACB1A2D6320003AA93A /* ksegsel.cpp */ = {isa = PBXFileReference; fileEncoding = 4; lastKnownFileType = sourcecode.cpp.cpp; path = ksegsel.cpp; sourceTree = "<group>"; };
		14F8AACC1A2D6320003AA93A /* ksegsize.cpp */ = {isa = PBXFileReference; fileEncoding = 4; lastKnownFileType = sourcecode.cpp.cpp; path = ksegsize.cpp; sourceTree = "<group>"; };
		14F8AACD1A2D6320003AA93A /* ktmap.cpp */ = {isa = PBXFileReference; fileEncoding = 4; lastKnownFileType = sourcecode.cpp.cpp; path = ktmap.cpp; sourceTree = "<group>"; };
		14F8AACE1A2D6320003AA93A /* kview.cpp */ = {isa = PBXFileReference; fileEncoding = 4; lastKnownFileType = sourcecode.cpp.cpp; path = kview.cpp; sourceTree = "<group>"; };
		14F8AACF1A2D6320003AA93A /* med.cpp */ = {isa = PBXFileReference; fileEncoding = 4; lastKnownFileType = sourcecode.cpp.cpp; path = med.cpp; sourceTree = "<group>"; };
		14F8AAD01A2D6320003AA93A /* meddraw.cpp */ = {isa = PBXFileReference; fileEncoding = 4; lastKnownFileType = sourcecode.cpp.cpp; path = meddraw.cpp; sourceTree = "<group>"; };
		14F8AAD11A2D6320003AA93A /* medmisc.cpp */ = {isa = PBXFileReference; fileEncoding = 4; lastKnownFileType = sourcecode.cpp.cpp; path = medmisc.cpp; sourceTree = "<group>"; };
		14F8AAD21A2D6320003AA93A /* medrobot.cpp */ = {isa = PBXFileReference; fileEncoding = 4; lastKnownFileType = sourcecode.cpp.cpp; path = medrobot.cpp; sourceTree = "<group>"; };
		14F8AAD31A2D6320003AA93A /* medsel.cpp */ = {isa = PBXFileReference; fileEncoding = 4; lastKnownFileType = sourcecode.cpp.cpp; path = medsel.cpp; sourceTree = "<group>"; };
		14F8AAD41A2D6320003AA93A /* medwall.cpp */ = {isa = PBXFileReference; fileEncoding = 4; lastKnownFileType = sourcecode.cpp.cpp; path = medwall.cpp; sourceTree = "<group>"; };
		14F8AAD51A2D6320003AA93A /* mine.cpp */ = {isa = PBXFileReference; fileEncoding = 4; lastKnownFileType = sourcecode.cpp.cpp; path = mine.cpp; sourceTree = "<group>"; };
		14F8AAD61A2D6320003AA93A /* objpage.cpp */ = {isa = PBXFileReference; fileEncoding = 4; lastKnownFileType = sourcecode.cpp.cpp; path = objpage.cpp; sourceTree = "<group>"; };
		14F8AAD71A2D6320003AA93A /* segment.cpp */ = {isa = PBXFileReference; fileEncoding = 4; lastKnownFileType = sourcecode.cpp.cpp; path = segment.cpp; sourceTree = "<group>"; };
		14F8AAD81A2D6320003AA93A /* seguvs.cpp */ = {isa = PBXFileReference; fileEncoding = 4; lastKnownFileType = sourcecode.cpp.cpp; path = seguvs.cpp; sourceTree = "<group>"; };
		14F8AAD91A2D6320003AA93A /* texpage.cpp */ = {isa = PBXFileReference; fileEncoding = 4; lastKnownFileType = sourcecode.cpp.cpp; path = texpage.cpp; sourceTree = "<group>"; };
		14F8AADA1A2D6320003AA93A /* texture.cpp */ = {isa = PBXFileReference; fileEncoding = 4; lastKnownFileType = sourcecode.cpp.cpp; path = texture.cpp; sourceTree = "<group>"; };
		14F8AADC1A2D6320003AA93A /* ai.cpp */ = {isa = PBXFileReference; fileEncoding = 4; lastKnownFileType = sourcecode.cpp.cpp; path = ai.cpp; sourceTree = "<group>"; };
		14F8AADD1A2D6320003AA93A /* aipath.cpp */ = {isa = PBXFileReference; fileEncoding = 4; lastKnownFileType = sourcecode.cpp.cpp; path = aipath.cpp; sourceTree = "<group>"; };
		14F8AADE1A2D6320003AA93A /* automap.cpp */ = {isa = PBXFileReference; fileEncoding = 4; lastKnownFileType = sourcecode.cpp.cpp; path = automap.cpp; sourceTree = "<group>"; };
		14F8AADF1A2D6320003AA93A /* bm.cpp */ = {isa = PBXFileReference; fileEncoding = 4; lastKnownFileType = sourcecode.cpp.cpp; path = bm.cpp; sourceTree = "<group>"; };
		14F8AAE01A2D6320003AA93A /* cntrlcen.cpp */ = {isa = PBXFileReference; fileEncoding = 4; lastKnownFileType = sourcecode.cpp.cpp; path = cntrlcen.cpp; sourceTree = "<group>"; };
		14F8AAE11A2D6320003AA93A /* collide.cpp */ = {isa = PBXFileReference; fileEncoding = 4; lastKnownFileType = sourcecode.cpp.cpp; path = collide.cpp; sourceTree = "<group>"; };
		14F8AAE21A2D6320003AA93A /* config.cpp */ = {isa = PBXFileReference; fileEncoding = 4; lastKnownFileType = sourcecode.cpp.cpp; path = config.cpp; sourceTree = "<group>"; };
		14F8AAE31A2D6320003AA93A /* console.cpp */ = {isa = PBXFileReference; fileEncoding = 4; lastKnownFileType = sourcecode.cpp.cpp; path = console.cpp; sourceTree = "<group>"; };
		14F8AAE41A2D6320003AA93A /* controls.cpp */ = {isa = PBXFileReference; fileEncoding = 4; lastKnownFileType = sourcecode.cpp.cpp; path = controls.cpp; sourceTree = "<group>"; };
		14F8AAE51A2D6320003AA93A /* credits.cpp */ = {isa = PBXFileReference; fileEncoding = 4; lastKnownFileType = sourcecode.cpp.cpp; path = credits.cpp; sourceTree = "<group>"; };
		14F8AAE61A2D6320003AA93A /* digiobj.cpp */ = {isa = PBXFileReference; fileEncoding = 4; lastKnownFileType = sourcecode.cpp.cpp; path = digiobj.cpp; sourceTree = "<group>"; };
		14F8AAE71A2D6320003AA93A /* dumpmine.cpp */ = {isa = PBXFileReference; fileEncoding = 4; lastKnownFileType = sourcecode.cpp.cpp; path = dumpmine.cpp; sourceTree = "<group>"; };
		14F8AAE81A2D6320003AA93A /* effects.cpp */ = {isa = PBXFileReference; fileEncoding = 4; lastKnownFileType = sourcecode.cpp.cpp; path = effects.cpp; sourceTree = "<group>"; };
		14F8AAE91A2D6320003AA93A /* endlevel.cpp */ = {isa = PBXFileReference; fileEncoding = 4; lastKnownFileType = sourcecode.cpp.cpp; path = endlevel.cpp; sourceTree = "<group>"; };
		14F8AAEA1A2D6320003AA93A /* fireball.cpp */ = {isa = PBXFileReference; fileEncoding = 4; lastKnownFileType = sourcecode.cpp.cpp; path = fireball.cpp; sourceTree = "<group>"; };
		14F8AAEB1A2D6320003AA93A /* fuelcen.cpp */ = {isa = PBXFileReference; fileEncoding = 4; lastKnownFileType = sourcecode.cpp.cpp; path = fuelcen.cpp; sourceTree = "<group>"; };
		14F8AAEC1A2D6320003AA93A /* fvi.cpp */ = {isa = PBXFileReference; fileEncoding = 4; lastKnownFileType = sourcecode.cpp.cpp; path = fvi.cpp; sourceTree = "<group>"; };
		14F8AAED1A2D6320003AA93A /* game.cpp */ = {isa = PBXFileReference; fileEncoding = 4; lastKnownFileType = sourcecode.cpp.cpp; path = game.cpp; sourceTree = "<group>"; };
		14F8AAEE1A2D6320003AA93A /* gamecntl.cpp */ = {isa = PBXFileReference; fileEncoding = 4; lastKnownFileType = sourcecode.cpp.cpp; path = gamecntl.cpp; sourceTree = "<group>"; };
		14F8AAEF1A2D6320003AA93A /* gamefont.cpp */ = {isa = PBXFileReference; fileEncoding = 4; lastKnownFileType = sourcecode.cpp.cpp; path = gamefont.cpp; sourceTree = "<group>"; };
		14F8AAF01A2D6320003AA93A /* gamemine.cpp */ = {isa = PBXFileReference; fileEncoding = 4; lastKnownFileType = sourcecode.cpp.cpp; path = gamemine.cpp; sourceTree = "<group>"; };
		14F8AAF11A2D6320003AA93A /* gamerend.cpp */ = {isa = PBXFileReference; fileEncoding = 4; lastKnownFileType = sourcecode.cpp.cpp; path = gamerend.cpp; sourceTree = "<group>"; };
		14F8AAF21A2D6320003AA93A /* gamesave.cpp */ = {isa = PBXFileReference; fileEncoding = 4; lastKnownFileType = sourcecode.cpp.cpp; path = gamesave.cpp; sourceTree = "<group>"; };
		14F8AAF31A2D6320003AA93A /* gameseg.cpp */ = {isa = PBXFileReference; fileEncoding = 4; lastKnownFileType = sourcecode.cpp.cpp; path = gameseg.cpp; sourceTree = "<group>"; };
		14F8AAF41A2D6320003AA93A /* gameseq.cpp */ = {isa = PBXFileReference; fileEncoding = 4; lastKnownFileType = sourcecode.cpp.cpp; path = gameseq.cpp; sourceTree = "<group>"; };
		14F8AAF51A2D6320003AA93A /* gauges.cpp */ = {isa = PBXFileReference; fileEncoding = 4; lastKnownFileType = sourcecode.cpp.cpp; path = gauges.cpp; sourceTree = "<group>"; };
		14F8AAF61A2D6320003AA93A /* hostage.cpp */ = {isa = PBXFileReference; fileEncoding = 4; lastKnownFileType = sourcecode.cpp.cpp; path = hostage.cpp; sourceTree = "<group>"; };
		14F8AAF71A2D6320003AA93A /* hud.cpp */ = {isa = PBXFileReference; fileEncoding = 4; lastKnownFileType = sourcecode.cpp.cpp; path = hud.cpp; sourceTree = "<group>"; };
		14F8AAF81A2D6320003AA93A /* iff.cpp */ = {isa = PBXFileReference; fileEncoding = 4; lastKnownFileType = sourcecode.cpp.cpp; path = iff.cpp; sourceTree = "<group>"; };
		14F8AAF91A2D6320003AA93A /* inferno.cpp */ = {isa = PBXFileReference; fileEncoding = 4; lastKnownFileType = sourcecode.cpp.cpp; path = inferno.cpp; sourceTree = "<group>"; };
		14F8AAFA1A2D6320003AA93A /* kconfig.cpp */ = {isa = PBXFileReference; fileEncoding = 4; lastKnownFileType = sourcecode.cpp.cpp; path = kconfig.cpp; sourceTree = "<group>"; };
		14F8AAFB1A2D6320003AA93A /* kmatrix.cpp */ = {isa = PBXFileReference; fileEncoding = 4; lastKnownFileType = sourcecode.cpp.cpp; path = kmatrix.cpp; sourceTree = "<group>"; };
		14F8AAFC1A2D6320003AA93A /* laser.cpp */ = {isa = PBXFileReference; fileEncoding = 4; lastKnownFileType = sourcecode.cpp.cpp; path = laser.cpp; sourceTree = "<group>"; };
		14F8AAFD1A2D6320003AA93A /* lighting.cpp */ = {isa = PBXFileReference; fileEncoding = 4; lastKnownFileType = sourcecode.cpp.cpp; path = lighting.cpp; sourceTree = "<group>"; };
		14F8AAFE1A2D6320003AA93A /* menu.cpp */ = {isa = PBXFileReference; fileEncoding = 4; lastKnownFileType = sourcecode.cpp.cpp; path = menu.cpp; sourceTree = "<group>"; };
		14F8AAFF1A2D6320003AA93A /* mglobal.cpp */ = {isa = PBXFileReference; fileEncoding = 4; lastKnownFileType = sourcecode.cpp.cpp; path = mglobal.cpp; sourceTree = "<group>"; };
		14F8AB001A2D6320003AA93A /* mission.cpp */ = {isa = PBXFileReference; fileEncoding = 4; lastKnownFileType = sourcecode.cpp.cpp; path = mission.cpp; sourceTree = "<group>"; };
		14F8AB011A2D6320003AA93A /* morph.cpp */ = {isa = PBXFileReference; fileEncoding = 4; lastKnownFileType = sourcecode.cpp.cpp; path = morph.cpp; sourceTree = "<group>"; };
		14F8AB021A2D6320003AA93A /* multi.cpp */ = {isa = PBXFileReference; fileEncoding = 4; lastKnownFileType = sourcecode.cpp.cpp; path = multi.cpp; sourceTree = "<group>"; };
		14F8AB031A2D6320003AA93A /* multibot.cpp */ = {isa = PBXFileReference; fileEncoding = 4; lastKnownFileType = sourcecode.cpp.cpp; path = multibot.cpp; sourceTree = "<group>"; };
		14F8AB041A2D6320003AA93A /* net_udp.cpp */ = {isa = PBXFileReference; fileEncoding = 4; lastKnownFileType = sourcecode.cpp.cpp; path = net_udp.cpp; sourceTree = "<group>"; };
		14F8AB051A2D6320003AA93A /* newdemo.cpp */ = {isa = PBXFileReference; fileEncoding = 4; lastKnownFileType = sourcecode.cpp.cpp; path = newdemo.cpp; sourceTree = "<group>"; };
		14F8AB061A2D6320003AA93A /* newmenu.cpp */ = {isa = PBXFileReference; fileEncoding = 4; lastKnownFileType = sourcecode.cpp.cpp; path = newmenu.cpp; sourceTree = "<group>"; };
		14F8AB071A2D6320003AA93A /* object.cpp */ = {isa = PBXFileReference; fileEncoding = 4; lastKnownFileType = sourcecode.cpp.cpp; path = object.cpp; sourceTree = "<group>"; };
		14F8AB081A2D6320003AA93A /* paging.cpp */ = {isa = PBXFileReference; fileEncoding = 4; lastKnownFileType = sourcecode.cpp.cpp; path = paging.cpp; sourceTree = "<group>"; };
		14F8AB091A2D6320003AA93A /* physics.cpp */ = {isa = PBXFileReference; fileEncoding = 4; lastKnownFileType = sourcecode.cpp.cpp; path = physics.cpp; sourceTree = "<group>"; };
		14F8AB0A1A2D6320003AA93A /* piggy.cpp */ = {isa = PBXFileReference; fileEncoding = 4; lastKnownFileType = sourcecode.cpp.cpp; path = piggy.cpp; sourceTree = "<group>"; };
		14F8AB0B1A2D6320003AA93A /* player.cpp */ = {isa = PBXFileReference; fileEncoding = 4; lastKnownFileType = sourcecode.cpp.cpp; path = player.cpp; sourceTree = "<group>"; };
		14F8AB0C1A2D6320003AA93A /* playsave.cpp */ = {isa = PBXFileReference; fileEncoding = 4; lastKnownFileType = sourcecode.cpp.cpp; path = playsave.cpp; sourceTree = "<group>"; };
		14F8AB0D1A2D6320003AA93A /* polyobj.cpp */ = {isa = PBXFileReference; fileEncoding = 4; lastKnownFileType = sourcecode.cpp.cpp; path = polyobj.cpp; sourceTree = "<group>"; };
		14F8AB0E1A2D6320003AA93A /* powerup.cpp */ = {isa = PBXFileReference; fileEncoding = 4; lastKnownFileType = sourcecode.cpp.cpp; path = powerup.cpp; sourceTree = "<group>"; };
		14F8AB0F1A2D6320003AA93A /* render.cpp */ = {isa = PBXFileReference; fileEncoding = 4; lastKnownFileType = sourcecode.cpp.cpp; path = render.cpp; sourceTree = "<group>"; };
		14F8AB101A2D6320003AA93A /* robot.cpp */ = {isa = PBXFileReference; fileEncoding = 4; lastKnownFileType = sourcecode.cpp.cpp; path = robot.cpp; sourceTree = "<group>"; };
		14F8AB111A2D6320003AA93A /* scores.cpp */ = {isa = PBXFileReference; fileEncoding = 4; lastKnownFileType = sourcecode.cpp.cpp; path = scores.cpp; sourceTree = "<group>"; };
		14F8AB121A2D6320003AA93A /* segment.cpp */ = {isa = PBXFileReference; fileEncoding = 4; lastKnownFileType = sourcecode.cpp.cpp; path = segment.cpp; sourceTree = "<group>"; };
		14F8AB131A2D6320003AA93A /* slew.cpp */ = {isa = PBXFileReference; fileEncoding = 4; lastKnownFileType = sourcecode.cpp.cpp; path = slew.cpp; sourceTree = "<group>"; };
		14F8AB141A2D6320003AA93A /* songs.cpp */ = {isa = PBXFileReference; fileEncoding = 4; lastKnownFileType = sourcecode.cpp.cpp; path = songs.cpp; sourceTree = "<group>"; };
		14F8AB151A2D6320003AA93A /* state.cpp */ = {isa = PBXFileReference; fileEncoding = 4; lastKnownFileType = sourcecode.cpp.cpp; path = state.cpp; sourceTree = "<group>"; };
		14F8AB161A2D6320003AA93A /* switch.cpp */ = {isa = PBXFileReference; fileEncoding = 4; lastKnownFileType = sourcecode.cpp.cpp; path = switch.cpp; sourceTree = "<group>"; };
		14F8AB171A2D6320003AA93A /* terrain.cpp */ = {isa = PBXFileReference; fileEncoding = 4; lastKnownFileType = sourcecode.cpp.cpp; path = terrain.cpp; sourceTree = "<group>"; };
		14F8AB181A2D6320003AA93A /* texmerge.cpp */ = {isa = PBXFileReference; fileEncoding = 4; lastKnownFileType = sourcecode.cpp.cpp; path = texmerge.cpp; sourceTree = "<group>"; };
		14F8AB191A2D6320003AA93A /* text.cpp */ = {isa = PBXFileReference; fileEncoding = 4; lastKnownFileType = sourcecode.cpp.cpp; path = text.cpp; sourceTree = "<group>"; };
		14F8AB1A1A2D6320003AA93A /* titles.cpp */ = {isa = PBXFileReference; fileEncoding = 4; lastKnownFileType = sourcecode.cpp.cpp; path = titles.cpp; sourceTree = "<group>"; };
		14F8AB1B1A2D6320003AA93A /* vclip.cpp */ = {isa = PBXFileReference; fileEncoding = 4; lastKnownFileType = sourcecode.cpp.cpp; path = vclip.cpp; sourceTree = "<group>"; };
		14F8AB1C1A2D6320003AA93A /* vers_id.cpp */ = {isa = PBXFileReference; fileEncoding = 4; lastKnownFileType = sourcecode.cpp.cpp; path = vers_id.cpp; sourceTree = "<group>"; };
		14F8AB1D1A2D6320003AA93A /* wall.cpp */ = {isa = PBXFileReference; fileEncoding = 4; lastKnownFileType = sourcecode.cpp.cpp; path = wall.cpp; sourceTree = "<group>"; };
		14F8AB1E1A2D6320003AA93A /* weapon.cpp */ = {isa = PBXFileReference; fileEncoding = 4; lastKnownFileType = sourcecode.cpp.cpp; path = weapon.cpp; sourceTree = "<group>"; };
		14F8AB201A2D6320003AA93A /* mem.cpp */ = {isa = PBXFileReference; fileEncoding = 4; lastKnownFileType = sourcecode.cpp.cpp; path = mem.cpp; sourceTree = "<group>"; };
		14F8AB221A2D6320003AA93A /* args.cpp */ = {isa = PBXFileReference; fileEncoding = 4; lastKnownFileType = sourcecode.cpp.cpp; path = args.cpp; sourceTree = "<group>"; };
		14F8AB231A2D6320003AA93A /* hash.cpp */ = {isa = PBXFileReference; fileEncoding = 4; lastKnownFileType = sourcecode.cpp.cpp; path = hash.cpp; sourceTree = "<group>"; };
		14F8AB241A2D6320003AA93A /* physfsx.cpp */ = {isa = PBXFileReference; fileEncoding = 4; lastKnownFileType = sourcecode.cpp.cpp; path = physfsx.cpp; sourceTree = "<group>"; };
/* End PBXFileReference section */

/* Begin PBXFrameworksBuildPhase section */
		1404A18A1A9284EF00843F81 /* Frameworks */ = {
			isa = PBXFrameworksBuildPhase;
			buildActionMask = 2147483647;
			files = (
			);
			runOnlyForDeploymentPostprocessing = 0;
		};
/* End PBXFrameworksBuildPhase section */

/* Begin PBXGroup section */
		141FE1011A2D62B100A4FB18 /* .. */ = {
			isa = PBXGroup;
			children = (
				148EC4151AEB445600D738A5 /* .travis.yml */,
				14BD42231A9457F1004210A2 /* build */,
				14F8AA1E1A2D6320003AA93A /* common */,
				14F8AB261A2D6320003AA93A /* similar */,
				14F8AA561A2D6320003AA93A /* d1x-rebirth */,
				14F8AAA21A2D6320003AA93A /* d2x-rebirth */,
				14F8AAA51A2D6320003AA93A /* SConstruct */,
				14F8AAA31A2D6320003AA93A /* GPL-3.txt */,
				14F8AA2C1A2D6320003AA93A /* COPYING.txt */,
			);
			path = ..;
			sourceTree = "<group>";
		};
		14BD42231A9457F1004210A2 /* build */ = {
			isa = PBXGroup;
			children = (
				14BD42241A9457F1004210A2 /* d1x-rebirth-opengl */,
				14BD43111A9457F1004210A2 /* d1x-rebirth-soft */,
				14BD43FD1A9457F2004210A2 /* d2x-rebirth-opengl */,
				14BD44F41A9457F2004210A2 /* d2x-rebirth-soft */,
				1404A2581A9288B100843F81 /* dxx-rebirth-doc */,
			);
			path = build;
			sourceTree = "<group>";
		};
		14BD42241A9457F1004210A2 /* d1x-rebirth-opengl */ = {
			isa = PBXGroup;
			children = (
				14BD42AF1A9457F1004210A2 /* D1X-Rebirth.app */,
				14BD42B01A9457F1004210A2 /* dxxsconf.h */,
				14BD42B11A9457F1004210A2 /* sconf.log */,
			);
			path = "d1x-rebirth-opengl";
			sourceTree = "<group>";
		};
		14BD43111A9457F1004210A2 /* d1x-rebirth-soft */ = {
			isa = PBXGroup;
			children = (
				14BD439E1A9457F2004210A2 /* D1X-Rebirth.app */,
				14BD439F1A9457F2004210A2 /* dxxsconf.h */,
				14BD43A01A9457F2004210A2 /* sconf.log */,
			);
			path = "d1x-rebirth-soft";
			sourceTree = "<group>";
		};
		14BD43FD1A9457F2004210A2 /* d2x-rebirth-opengl */ = {
			isa = PBXGroup;
			children = (
				14BD44901A9457F2004210A2 /* D2X-Rebirth.app */,
				14BD44911A9457F2004210A2 /* dxxsconf.h */,
				14BD44921A9457F2004210A2 /* sconf.log */,
			);
			path = "d2x-rebirth-opengl";
			sourceTree = "<group>";
		};
		14BD44F41A9457F2004210A2 /* d2x-rebirth-soft */ = {
			isa = PBXGroup;
			children = (
				14BD45891A9457F2004210A2 /* D2X-Rebirth.app */,
				14BD458A1A9457F2004210A2 /* dxxsconf.h */,
				14BD458B1A9457F2004210A2 /* sconf.log */,
			);
			path = "d2x-rebirth-soft";
			sourceTree = "<group>";
		};
		14F8A92A1A2D6320003AA93A /* 2d */ = {
			isa = PBXGroup;
			children = (
				14F8A91B1A2D6320003AA93A /* 2dsline.cpp */,
				14F8A91C1A2D6320003AA93A /* bitblt.cpp */,
				14F8A91D1A2D6320003AA93A /* bitmap.cpp */,
				14F8A91E1A2D6320003AA93A /* bitmap.h */,
				14F8A91F1A2D6320003AA93A /* box.cpp */,
				14F8A9201A2D6320003AA93A /* canvas.cpp */,
				14F8A9211A2D6320003AA93A /* circle.cpp */,
				14F8A9221A2D6320003AA93A /* clip.h */,
				14F8A9231A2D6320003AA93A /* disc.cpp */,
				14F8A9241A2D6320003AA93A /* gpixel.cpp */,
				14F8A9251A2D6320003AA93A /* line.cpp */,
				14F8A9261A2D6320003AA93A /* pixel.cpp */,
				14F8A9271A2D6320003AA93A /* rect.cpp */,
				14F8A9281A2D6320003AA93A /* rle.cpp */,
				14F8A9291A2D6320003AA93A /* scalec.cpp */,
			);
			path = 2d;
			sourceTree = "<group>";
		};
		14F8A9351A2D6320003AA93A /* 3d */ = {
			isa = PBXGroup;
			children = (
				14F8A92B1A2D6320003AA93A /* clipper.cpp */,
				14F8A92C1A2D6320003AA93A /* clipper.h */,
				14F8A92D1A2D6320003AA93A /* draw.cpp */,
				14F8A92E1A2D6320003AA93A /* globvars.cpp */,
				14F8A92F1A2D6320003AA93A /* globvars.h */,
				14F8A9301A2D6320003AA93A /* instance.cpp */,
				14F8A9311A2D6320003AA93A /* matrix.cpp */,
				14F8A9321A2D6320003AA93A /* points.cpp */,
				14F8A9331A2D6320003AA93A /* rod.cpp */,
				14F8A9341A2D6320003AA93A /* setup.cpp */,
			);
			path = 3d;
			sourceTree = "<group>";
		};
		14F8A93A1A2D6320003AA93A /* carbon */ = {
			isa = PBXGroup;
			children = (
				14F8A9361A2D6320003AA93A /* conf.h */,
				14F8A9371A2D6320003AA93A /* descent.r */,
				14F8A9381A2D6320003AA93A /* messagebox.c */,
				14F8A9391A2D6320003AA93A /* SDL_main.c */,
			);
			path = carbon;
			sourceTree = "<group>";
		};
		14F8A9421A2D6320003AA93A /* cocoa */ = {
			isa = PBXGroup;
			children = (
				14F8A93B1A2D6320003AA93A /* d1x-rebirth.icns */,
				14F8A93C1A2D6320003AA93A /* d2x-rebirth.icns */,
				14F8A93D1A2D6320003AA93A /* messagebox.mm */,
				14F8A93E1A2D6320003AA93A /* SDLMain.h */,
				14F8A93F1A2D6320003AA93A /* SDLMain.m */,
				14F8A9401A2D6320003AA93A /* tool_bundle.py */,
				14F8A9411A2D6320003AA93A /* tool_bundle.pyc */,
			);
			path = cocoa;
			sourceTree = "<group>";
		};
		14F8A9471A2D6320003AA93A /* sdl */ = {
			isa = PBXGroup;
			children = (
				14F8A9431A2D6320003AA93A /* digi_mixer_music.cpp */,
				14F8A9441A2D6320003AA93A /* joy.cpp */,
				14F8A9451A2D6320003AA93A /* rbaudio.cpp */,
				14F8A9461A2D6320003AA93A /* window.cpp */,
			);
			path = sdl;
			sourceTree = "<group>";
		};
		14F8A9491A2D6320003AA93A /* win32 */ = {
			isa = PBXGroup;
			children = (
				14F8A9481A2D6320003AA93A /* messagebox.cpp */,
			);
			path = win32;
			sourceTree = "<group>";
		};
		14F8A94A1A2D6320003AA93A /* arch */ = {
			isa = PBXGroup;
			children = (
				14F8A93A1A2D6320003AA93A /* carbon */,
				14F8A9421A2D6320003AA93A /* cocoa */,
				14F8A9471A2D6320003AA93A /* sdl */,
				14F8A9491A2D6320003AA93A /* win32 */,
			);
			path = arch;
			sourceTree = "<group>";
		};
		14F8A9591A2D6320003AA93A /* data */ = {
			isa = PBXGroup;
			children = (
				14F8A94B1A2D6320003AA93A /* curve.pad */,
				14F8A94C1A2D6320003AA93A /* dummy.pad */,
				14F8A94D1A2D6320003AA93A /* group.pad */,
				14F8A94E1A2D6320003AA93A /* lighting.pad */,
				14F8A94F1A2D6320003AA93A /* med.mnu */,
				14F8A9501A2D6320003AA93A /* newobj.pad */,
				14F8A9511A2D6320003AA93A /* object.pad */,
				14F8A9521A2D6320003AA93A /* objmov.pad */,
				14F8A9531A2D6320003AA93A /* pc6x8.fnt */,
				14F8A9541A2D6320003AA93A /* pc8x16.fnt */,
				14F8A9551A2D6320003AA93A /* segmove.pad */,
				14F8A9561A2D6320003AA93A /* segsize.pad */,
				14F8A9571A2D6320003AA93A /* test.pad */,
				14F8A9581A2D6320003AA93A /* texture.pad */,
			);
			path = data;
			sourceTree = "<group>";
		};
		14F8A95B1A2D6320003AA93A /* editor */ = {
			isa = PBXGroup;
			children = (
				14F8A9591A2D6320003AA93A /* data */,
				14F8A95A1A2D6320003AA93A /* func.cpp */,
			);
			path = editor;
			sourceTree = "<group>";
		};
		14F8A9821A2D6320003AA93A /* editor */ = {
			isa = PBXGroup;
			children = (
				14F8A96F1A2D6320003AA93A /* centers.h */,
				14F8A9701A2D6320003AA93A /* editor.h */,
				14F8A9711A2D6320003AA93A /* ehostage.h */,
				14F8A9721A2D6320003AA93A /* eobject.h */,
				14F8A9731A2D6320003AA93A /* esegment.h */,
				14F8A9741A2D6320003AA93A /* eswitch.h */,
				14F8A9751A2D6320003AA93A /* info.h */,
				14F8A9761A2D6320003AA93A /* kdefs.h */,
				14F8A9771A2D6320003AA93A /* kfuncs.h */,
				14F8A9781A2D6320003AA93A /* macro.h */,
				14F8A9791A2D6320003AA93A /* meddraw.h */,
				14F8A97A1A2D6320003AA93A /* medlisp.h */,
				14F8A97B1A2D6320003AA93A /* medmisc.h */,
				14F8A97C1A2D6320003AA93A /* medrobot.h */,
				14F8A97D1A2D6320003AA93A /* medsel.h */,
				14F8A97E1A2D6320003AA93A /* medwall.h */,
				14F8A97F1A2D6320003AA93A /* objpage.h */,
				14F8A9801A2D6320003AA93A /* seguvs.h */,
				14F8A9811A2D6320003AA93A /* texpage.h */,
			);
			path = editor;
			sourceTree = "<group>";
		};
		14F8A9AF1A2D6320003AA93A /* include */ = {
			isa = PBXGroup;
			children = (
				14F8A95C1A2D6320003AA93A /* 3d.h */,
				14F8A95D1A2D6320003AA93A /* args.h */,
				14F8A95E1A2D6320003AA93A /* byteutil.h */,
				14F8A95F1A2D6320003AA93A /* compiler-addressof.h */,
				14F8A9601A2D6320003AA93A /* compiler-array.h */,
				14F8A9611A2D6320003AA93A /* compiler-begin.h */,
				14F8A9621A2D6320003AA93A /* compiler-exchange.h */,
				14F8A9631A2D6320003AA93A /* compiler-integer_sequence.h */,
				14F8A9641A2D6320003AA93A /* compiler-lengthof.h */,
				14F8A9651A2D6320003AA93A /* compiler-make_unique.h */,
				14F8A9661A2D6320003AA93A /* compiler-range_for.h */,
				14F8A9671A2D6320003AA93A /* compiler-static_assert.h */,
				14F8A9681A2D6320003AA93A /* compiler-type_traits.h */,
				14F8A9691A2D6320003AA93A /* console.h */,
				14F8A96A1A2D6320003AA93A /* countarray.h */,
				14F8A96B1A2D6320003AA93A /* digi_audio.h */,
				14F8A96C1A2D6320003AA93A /* digi_mixer.h */,
				14F8A96D1A2D6320003AA93A /* digi_mixer_music.h */,
				14F8A96E1A2D6320003AA93A /* dxxerror.h */,
				14F8A9821A2D6320003AA93A /* editor */,
				14F8A9831A2D6320003AA93A /* event.h */,
				14F8A9841A2D6320003AA93A /* fmtcheck.h */,
				14F8A9851A2D6320003AA93A /* func.h */,
				1404A25B1A92CCB300843F81 /* fwd-partial_range.h */,
				14F8A9861A2D6320003AA93A /* fwdvalptridx.h */,
				14F8A9871A2D6320003AA93A /* gr.h */,
				14F8A9881A2D6320003AA93A /* grdef.h */,
				14F8A9891A2D6320003AA93A /* hash.h */,
				14F8A98A1A2D6320003AA93A /* highest_valid.h */,
				14F8A98B1A2D6320003AA93A /* hmp.h */,
				14F8A98C1A2D6320003AA93A /* iff.h */,
				14F8A98D1A2D6320003AA93A /* ignorecase.h */,
				14F8A98E1A2D6320003AA93A /* internal.h */,
				14F8A98F1A2D6320003AA93A /* interp.h */,
				14F8A9901A2D6320003AA93A /* joy.h */,
				14F8A9911A2D6320003AA93A /* jukebox.h */,
				14F8A9921A2D6320003AA93A /* key.h */,
				14F8A9931A2D6320003AA93A /* loadgl.h */,
				14F8A9941A2D6320003AA93A /* makesig.h */,
				14F8A9951A2D6320003AA93A /* maths.h */,
				14F8A9961A2D6320003AA93A /* messagebox.h */,
				14F8A9971A2D6320003AA93A /* mouse.h */,
				1469259F1A57A0E50014A414 /* ntstring.h */,
				14F8A9981A2D6320003AA93A /* ogl_init.h */,
				14F8A9991A2D6320003AA93A /* pack.h */,
				14F8A99A1A2D6320003AA93A /* palette.h */,
				14F8A99B1A2D6320003AA93A /* partial_range.h */,
				14F8A99C1A2D6320003AA93A /* pcx.h */,
				14F8A99D1A2D6320003AA93A /* physfs-serial.h */,
				14F8A99E1A2D6320003AA93A /* physfsx.h */,
				14F8A99F1A2D6320003AA93A /* poison.h */,
				14F8A9A01A2D6320003AA93A /* pstypes.h */,
				14F8A9A11A2D6320003AA93A /* rbaudio.h */,
				14F8A9A21A2D6320003AA93A /* reverse.h */,
				14F8A9A31A2D6320003AA93A /* rle.h */,
				14F8A9A41A2D6320003AA93A /* serial.h */,
				14F8A9A51A2D6320003AA93A /* strictindex.h */,
				14F8A9A61A2D6320003AA93A /* strutil.h */,
				14F8A9A71A2D6320003AA93A /* texmap.h */,
				14F8A9A81A2D6320003AA93A /* timer.h */,
				14F8A9A91A2D6320003AA93A /* u_mem.h */,
				14F8A9AA1A2D6320003AA93A /* ui.h */,
				14F8A9AB1A2D6320003AA93A /* valptridx.h */,
				14F8A9AC1A2D6320003AA93A /* varutil.h */,
				14F8A9AD1A2D6320003AA93A /* vecmat.h */,
				14F8A9AE1A2D6320003AA93A /* window.h */,
			);
			path = include;
			sourceTree = "<group>";
		};
		14F8A9F91A2D6320003AA93A /* main */ = {
			isa = PBXGroup;
			children = (
				14F8A9B01A2D6320003AA93A /* ai.h */,
				14F8A9B11A2D6320003AA93A /* aistruct.h */,
				14F8A9B21A2D6320003AA93A /* automap.h */,
				14F8A9B31A2D6320003AA93A /* bm.h */,
				148EC4161AEB46B400D738A5 /* cli.h */,
				148EC4171AEB46B400D738A5 /* cmd.h */,
				14F8A9B41A2D6320003AA93A /* cntrlcen.h */,
				14F8A9B51A2D6320003AA93A /* collide.h */,
				14F8A9B61A2D6320003AA93A /* config.h */,
				14F8A9B71A2D6320003AA93A /* controls.h */,
				14F8A9B81A2D6320003AA93A /* credits.h */,
				148EC4181AEB46B400D738A5 /* cvar.h */,
				14F8A9B91A2D6320003AA93A /* digi.h */,
				14F8A9BA1A2D6320003AA93A /* effects.h */,
				14F8A9BB1A2D6320003AA93A /* endlevel.h */,
				14F8A9BC1A2D6320003AA93A /* escort.h */,
				14F8A9BD1A2D6320003AA93A /* fireball.h */,
				14F8A9BE1A2D6320003AA93A /* fuelcen.h */,
				14F8A9BF1A2D6320003AA93A /* fvi.h */,
				14F8A9C01A2D6320003AA93A /* fwdobject.h */,
				1404A25C1A92CCDA00843F81 /* fwdsegment.h */,
				1404A25D1A92CCDA00843F81 /* fwdwall.h */,
				14F8A9C11A2D6320003AA93A /* game.h */,
				14F8A9C21A2D6320003AA93A /* gamefont.h */,
				14F8A9C31A2D6320003AA93A /* gamemine.h */,
				14F8A9C41A2D6320003AA93A /* gamepal.h */,
				14F8A9C51A2D6320003AA93A /* gamesave.h */,
				14F8A9C61A2D6320003AA93A /* gameseg.h */,
				14F8A9C71A2D6320003AA93A /* gameseq.h */,
				14F8A9C81A2D6320003AA93A /* gauges.h */,
				14F8A9C91A2D6320003AA93A /* hostage.h */,
				14F8A9CA1A2D6320003AA93A /* hudmsg.h */,
				14F8A9CB1A2D6320003AA93A /* inferno.h */,
				14F8A9CC1A2D6320003AA93A /* kconfig.h */,
				14F8A9CD1A2D6320003AA93A /* kmatrix.h */,
				14F8A9CE1A2D6320003AA93A /* laser.h */,
				14F8A9CF1A2D6320003AA93A /* lighting.h */,
				14F8A9D01A2D6320003AA93A /* menu.h */,
				14F8A9D11A2D6320003AA93A /* mission.h */,
				14F8A9D21A2D6320003AA93A /* morph.h */,
				14F8A9D31A2D6320003AA93A /* multi.h */,
				14F8A9D41A2D6320003AA93A /* multibot.h */,
				14F8A9D51A2D6320003AA93A /* multiinternal.h */,
				14F8A9D61A2D6320003AA93A /* net_udp.h */,
				14F8A9D71A2D6320003AA93A /* newdemo.h */,
				14F8A9D81A2D6320003AA93A /* newmenu.h */,
				1404A25A1A92CB5600843F81 /* nvparse.h */,
				14F8A9D91A2D6320003AA93A /* object.h */,
				14F8A9DA1A2D6320003AA93A /* objnum.h */,
				14F8A9DB1A2D6320003AA93A /* paging.h */,
				14F8A9DC1A2D6320003AA93A /* physics.h */,
				14F8A9DD1A2D6320003AA93A /* piggy.h */,
				14F8A9DE1A2D6320003AA93A /* player.h */,
				14F8A9DF1A2D6320003AA93A /* playsave.h */,
				14F8A9E01A2D6320003AA93A /* polyobj.h */,
				14F8A9E11A2D6320003AA93A /* powerup.h */,
				14F8A9E21A2D6320003AA93A /* render.h */,
				14F8A9E31A2D6320003AA93A /* render_state.h */,
				14F8A9E41A2D6320003AA93A /* robot.h */,
				14F8A9E51A2D6320003AA93A /* scores.h */,
				14F8A9E61A2D6320003AA93A /* screens.h */,
				14F8A9E71A2D6320003AA93A /* segiter.h */,
				14F8A9E81A2D6320003AA93A /* segment.h */,
				14F8A9E91A2D6320003AA93A /* segnum.h */,
				14F8A9EA1A2D6320003AA93A /* segpoint.h */,
				14F8A9EB1A2D6320003AA93A /* slew.h */,
				14F8A9EC1A2D6320003AA93A /* songs.h */,
				14F8A9ED1A2D6320003AA93A /* sounds.h */,
				14F8A9EE1A2D6320003AA93A /* state.h */,
				14F8A9EF1A2D6320003AA93A /* switch.h */,
				14F8A9F01A2D6320003AA93A /* terrain.h */,
				14F8A9F11A2D6320003AA93A /* texmerge.h */,
				14F8A9F21A2D6320003AA93A /* text.h */,
				14F8A9F31A2D6320003AA93A /* textures.h */,
				14F8A9F41A2D6320003AA93A /* titles.h */,
				14F8A9F51A2D6320003AA93A /* vclip.h */,
				14F8A9F61A2D6320003AA93A /* vers_id.h */,
				14F8A9F71A2D6320003AA93A /* wall.h */,
				14F8A9F81A2D6320003AA93A /* weapon.h */,
			);
			path = main;
			sourceTree = "<group>";
		};
		14F8A9FE1A2D6320003AA93A /* maths */ = {
			isa = PBXGroup;
			children = (
				14F8A9FA1A2D6320003AA93A /* fixc.cpp */,
				14F8A9FB1A2D6320003AA93A /* rand.cpp */,
				14F8A9FC1A2D6320003AA93A /* tables.cpp */,
				14F8A9FD1A2D6320003AA93A /* vecmat.cpp */,
			);
			path = maths;
			sourceTree = "<group>";
		};
		14F8AA031A2D6320003AA93A /* misc */ = {
			isa = PBXGroup;
			children = (
				14F8A9FF1A2D6320003AA93A /* error.cpp */,
				14F8AA001A2D6320003AA93A /* hmp.cpp */,
				14F8AA011A2D6320003AA93A /* ignorecase.cpp */,
				14F8AA021A2D6320003AA93A /* strutil.cpp */,
			);
			path = misc;
			sourceTree = "<group>";
		};
		14F8AA091A2D6320003AA93A /* texmap */ = {
			isa = PBXGroup;
			children = (
				14F8AA041A2D6320003AA93A /* ntmap.cpp */,
				14F8AA051A2D6320003AA93A /* scanline.cpp */,
				14F8AA061A2D6320003AA93A /* scanline.h */,
				14F8AA071A2D6320003AA93A /* texmapl.h */,
				14F8AA081A2D6320003AA93A /* tmapflat.cpp */,
			);
			path = texmap;
			sourceTree = "<group>";
		};
		14F8AA1D1A2D6320003AA93A /* ui */ = {
			isa = PBXGroup;
			children = (
				14F8AA0A1A2D6320003AA93A /* button.cpp */,
				14F8AA0B1A2D6320003AA93A /* checkbox.cpp */,
				14F8AA0C1A2D6320003AA93A /* dialog.cpp */,
				14F8AA0D1A2D6320003AA93A /* file.cpp */,
				14F8AA0E1A2D6320003AA93A /* gadget.cpp */,
				14F8AA0F1A2D6320003AA93A /* icon.cpp */,
				14F8AA101A2D6320003AA93A /* inputbox.cpp */,
				14F8AA111A2D6320003AA93A /* keypad.cpp */,
				14F8AA121A2D6320003AA93A /* keypress.cpp */,
				14F8AA141A2D6320003AA93A /* listbox.cpp */,
				14F8AA151A2D6320003AA93A /* menu.cpp */,
				14F8AA161A2D6320003AA93A /* menubar.cpp */,
				14F8AA171A2D6320003AA93A /* message.cpp */,
				14F8AA181A2D6320003AA93A /* radio.cpp */,
				14F8AA191A2D6320003AA93A /* scroll.cpp */,
				14F8AA1A1A2D6320003AA93A /* ui.cpp */,
				14F8AA1B1A2D6320003AA93A /* uidraw.cpp */,
				14F8AA1C1A2D6320003AA93A /* userbox.cpp */,
			);
			path = ui;
			sourceTree = "<group>";
		};
		14F8AA1E1A2D6320003AA93A /* common */ = {
			isa = PBXGroup;
			children = (
				14F8A92A1A2D6320003AA93A /* 2d */,
				14F8A9351A2D6320003AA93A /* 3d */,
				14F8A94A1A2D6320003AA93A /* arch */,
				14F8A95B1A2D6320003AA93A /* editor */,
				14F8A9AF1A2D6320003AA93A /* include */,
				14F8A9F91A2D6320003AA93A /* main */,
				14F8A9FE1A2D6320003AA93A /* maths */,
				14F8AA031A2D6320003AA93A /* misc */,
				14F8AA091A2D6320003AA93A /* texmap */,
				14F8AA1D1A2D6320003AA93A /* ui */,
			);
			path = common;
			sourceTree = "<group>";
		};
		14F8AA301A2D6320003AA93A /* include */ = {
			isa = PBXGroup;
			children = (
				14F8AA2F1A2D6320003AA93A /* resource.h */,
			);
			path = include;
			sourceTree = "<group>";
		};
		14F8AA311A2D6320003AA93A /* win32 */ = {
			isa = PBXGroup;
			children = (
				14F8AA2D1A2D6320003AA93A /* d1x-rebirth.ico */,
				14F8AA2E1A2D6320003AA93A /* d1x-rebirth.rc */,
				14F8AA301A2D6320003AA93A /* include */,
			);
			path = win32;
			sourceTree = "<group>";
		};
		14F8AA321A2D6320003AA93A /* arch */ = {
			isa = PBXGroup;
			children = (
				14F8AA311A2D6320003AA93A /* win32 */,
			);
			path = arch;
			sourceTree = "<group>";
		};
		14F8AA3F1A2D6320003AA93A /* patches */ = {
			isa = PBXGroup;
			children = (
				14F8AA3E1A2D6320003AA93A /* 00games_as_bindir.diff */,
			);
			path = patches;
			sourceTree = "<group>";
		};
		14F8AA431A2D6320003AA93A /* debian */ = {
			isa = PBXGroup;
			children = (
				14F8AA3B1A2D6320003AA93A /* changelog */,
				14F8AA3C1A2D6320003AA93A /* control */,
				14F8AA3D1A2D6320003AA93A /* copyright */,
				14F8AA3F1A2D6320003AA93A /* patches */,
				14F8AA401A2D6320003AA93A /* postinst */,
				14F8AA411A2D6320003AA93A /* prerm */,
				14F8AA421A2D6320003AA93A /* rules */,
			);
			path = debian;
			sourceTree = "<group>";
		};
		14F8AA451A2D6320003AA93A /* editor */ = {
			isa = PBXGroup;
			children = (
				14F8AA441A2D6320003AA93A /* ehostage.cpp */,
			);
			path = editor;
			sourceTree = "<group>";
		};
		14F8AA471A2D6320003AA93A /* English.lproj */ = {
			isa = PBXGroup;
			children = (
				14F8AA461A2D6320003AA93A /* InfoPlist.strings */,
			);
			path = English.lproj;
			sourceTree = "<group>";
		};
		14F8AA4F1A2D6320003AA93A /* main */ = {
			isa = PBXGroup;
			children = (
				14F8AA491A2D6320003AA93A /* bmread.cpp */,
				14F8AA4A1A2D6320003AA93A /* custom.cpp */,
				14F8AA4B1A2D6320003AA93A /* custom.h */,
				14F8AA4C1A2D6320003AA93A /* hostage.cpp */,
				14F8AA4D1A2D6320003AA93A /* snddecom.cpp */,
				14F8AA4E1A2D6320003AA93A /* snddecom.h */,
			);
			path = main;
			sourceTree = "<group>";
		};
		14F8AA551A2D6320003AA93A /* utilities */ = {
			isa = PBXGroup;
			children = (
				14F8AA531A2D6320003AA93A /* extractD1Data.cpp */,
				14F8AA541A2D6320003AA93A /* SConstruct */,
			);
			path = utilities;
			sourceTree = "<group>";
		};
		14F8AA561A2D6320003AA93A /* d1x-rebirth */ = {
			isa = PBXGroup;
			children = (
				14F8AA321A2D6320003AA93A /* arch */,
				14F8AA331A2D6320003AA93A /* CHANGELOG.txt */,
				14F8AA341A2D6320003AA93A /* d1x-Info.plist */,
				14F8AA351A2D6320003AA93A /* d1x-rebirth.bmp */,
				14F8AA361A2D6320003AA93A /* d1x-rebirth.desktop */,
				14F8AA381A2D6320003AA93A /* d1x-rebirth.xpm */,
				14F8AA391A2D6320003AA93A /* d1x.ini */,
				14F8AA3A1A2D6320003AA93A /* d1xgl-Info.plist */,
				14F8AA431A2D6320003AA93A /* debian */,
				14F8AA451A2D6320003AA93A /* editor */,
				14F8AA471A2D6320003AA93A /* English.lproj */,
				14F8AA481A2D6320003AA93A /* INSTALL.txt */,
				14F8AA4F1A2D6320003AA93A /* main */,
				14F8AA501A2D6320003AA93A /* README.RPi */,
				14F8AA511A2D6320003AA93A /* README.txt */,
				14F8AA521A2D6320003AA93A /* RELEASE-NOTES.txt */,
				14F8AA551A2D6320003AA93A /* utilities */,
			);
			path = "d1x-rebirth";
			sourceTree = "<group>";
		};
		14F8AA5A1A2D6320003AA93A /* include */ = {
			isa = PBXGroup;
			children = (
				14F8AA591A2D6320003AA93A /* resource.h */,
			);
			path = include;
			sourceTree = "<group>";
		};
		14F8AA5B1A2D6320003AA93A /* win32 */ = {
			isa = PBXGroup;
			children = (
				14F8AA571A2D6320003AA93A /* d2x-rebirth.ico */,
				14F8AA581A2D6320003AA93A /* d2x-rebirth.rc */,
				14F8AA5A1A2D6320003AA93A /* include */,
			);
			path = win32;
			sourceTree = "<group>";
		};
		14F8AA5C1A2D6320003AA93A /* arch */ = {
			isa = PBXGroup;
			children = (
				14F8AA5B1A2D6320003AA93A /* win32 */,
			);
			path = arch;
			sourceTree = "<group>";
		};
		14F8AA691A2D6320003AA93A /* patches */ = {
			isa = PBXGroup;
			children = (
				14F8AA681A2D6320003AA93A /* 00games_as_bindir.diff */,
			);
			path = patches;
			sourceTree = "<group>";
		};
		14F8AA6D1A2D6320003AA93A /* debian */ = {
			isa = PBXGroup;
			children = (
				14F8AA651A2D6320003AA93A /* changelog */,
				14F8AA661A2D6320003AA93A /* control */,
				14F8AA671A2D6320003AA93A /* copyright */,
				14F8AA691A2D6320003AA93A /* patches */,
				14F8AA6A1A2D6320003AA93A /* postinst */,
				14F8AA6B1A2D6320003AA93A /* prerm */,
				14F8AA6C1A2D6320003AA93A /* rules */,
			);
			path = debian;
			sourceTree = "<group>";
		};
		14F8AA6F1A2D6320003AA93A /* English.lproj */ = {
			isa = PBXGroup;
			children = (
				14F8AA6E1A2D6320003AA93A /* InfoPlist.strings */,
			);
			path = English.lproj;
			sourceTree = "<group>";
		};
		14F8AA751A2D6320003AA93A /* archive */ = {
			isa = PBXGroup;
			children = (
				14F8AA701A2D6320003AA93A /* iff15bpp.c */,
				14F8AA711A2D6320003AA93A /* iff8bpp.c */,
				14F8AA721A2D6320003AA93A /* iffmike.c */,
				14F8AA731A2D6320003AA93A /* ifftest.c */,
				14F8AA741A2D6320003AA93A /* ifftestv.c */,
			);
			path = archive;
			sourceTree = "<group>";
		};
		14F8AA761A2D6320003AA93A /* iff */ = {
			isa = PBXGroup;
			children = (
				14F8AA751A2D6320003AA93A /* archive */,
			);
			path = iff;
			sourceTree = "<group>";
		};
		14F8AA7A1A2D6320003AA93A /* include */ = {
			isa = PBXGroup;
			children = (
				14F8AA771A2D6320003AA93A /* libmve.h */,
				14F8AA781A2D6320003AA93A /* physfsrwops.h */,
				14F8AA791A2D6320003AA93A /* pngfile.h */,
			);
			path = include;
			sourceTree = "<group>";
		};
		14F8AA861A2D6320003AA93A /* libmve */ = {
			isa = PBXGroup;
			children = (
				14F8AA7C1A2D6320003AA93A /* decoder16.cpp */,
				14F8AA7D1A2D6320003AA93A /* decoder8.cpp */,
				14F8AA7E1A2D6320003AA93A /* decoders.h */,
				14F8AA7F1A2D6320003AA93A /* mve_audio.cpp */,
				14F8AA801A2D6320003AA93A /* mve_audio.h */,
				14F8AA811A2D6320003AA93A /* mve_main.c */,
				14F8AA821A2D6320003AA93A /* mvelib.cpp */,
				14F8AA831A2D6320003AA93A /* mvelib.h */,
				14F8AA841A2D6320003AA93A /* mveplay.cpp */,
				14F8AA851A2D6320003AA93A /* mveplayer.1 */,
			);
			path = libmve;
			sourceTree = "<group>";
		};
		14F8AA8E1A2D6320003AA93A /* main */ = {
			isa = PBXGroup;
			children = (
				14F8AA871A2D6320003AA93A /* bmread.cpp */,
				14F8AA881A2D6320003AA93A /* descent.cfg */,
				14F8AA891A2D6320003AA93A /* escort.cpp */,
				14F8AA8A1A2D6320003AA93A /* gamepal.cpp */,
				14F8AA8B1A2D6320003AA93A /* inferno.ini */,
				14F8AA8C1A2D6320003AA93A /* movie.cpp */,
				14F8AA8D1A2D6320003AA93A /* movie.h */,
			);
			path = main;
			sourceTree = "<group>";
		};
		14F8AA901A2D6320003AA93A /* misc */ = {
			isa = PBXGroup;
			children = (
				14F8AA8F1A2D6320003AA93A /* physfsrwops.cpp */,
			);
			path = misc;
			sourceTree = "<group>";
		};
		14F8AAA11A2D6320003AA93A /* utilities */ = {
			isa = PBXGroup;
			children = (
				14F8AA951A2D6320003AA93A /* hogcreate.1 */,
				14F8AA961A2D6320003AA93A /* hogcreate.c */,
				14F8AA971A2D6320003AA93A /* hogextract.1 */,
				14F8AA981A2D6320003AA93A /* hogextract.c */,
				14F8AA991A2D6320003AA93A /* mvlcreate.1 */,
				14F8AA9A1A2D6320003AA93A /* mvlcreate.c */,
				14F8AA9B1A2D6320003AA93A /* mvlextract.1 */,
				14F8AA9C1A2D6320003AA93A /* mvlextract.c */,
				14F8AA9D1A2D6320003AA93A /* tex2txb.1 */,
				14F8AA9E1A2D6320003AA93A /* tex2txb.c */,
				14F8AA9F1A2D6320003AA93A /* txb2tex.1 */,
				14F8AAA01A2D6320003AA93A /* txb2tex.c */,
			);
			path = utilities;
			sourceTree = "<group>";
		};
		14F8AAA21A2D6320003AA93A /* d2x-rebirth */ = {
			isa = PBXGroup;
			children = (
				14F8AA5C1A2D6320003AA93A /* arch */,
				14F8AA5D1A2D6320003AA93A /* CHANGELOG.txt */,
				14F8AA5E1A2D6320003AA93A /* d2x-Info.plist */,
				14F8AA5F1A2D6320003AA93A /* d2x-rebirth.bmp */,
				14F8AA601A2D6320003AA93A /* d2x-rebirth.desktop */,
				14F8AA621A2D6320003AA93A /* d2x-rebirth.xpm */,
				14F8AA631A2D6320003AA93A /* d2x.ini */,
				14F8AA641A2D6320003AA93A /* d2xgl-Info.plist */,
				14F8AA6D1A2D6320003AA93A /* debian */,
				14F8AA6F1A2D6320003AA93A /* English.lproj */,
				14F8AA761A2D6320003AA93A /* iff */,
				14F8AA7A1A2D6320003AA93A /* include */,
				14F8AA7B1A2D6320003AA93A /* INSTALL.txt */,
				14F8AA861A2D6320003AA93A /* libmve */,
				14F8AA8E1A2D6320003AA93A /* main */,
				14F8AA901A2D6320003AA93A /* misc */,
				14F8AA911A2D6320003AA93A /* MVEPlayer-Info.plist */,
				14F8AA921A2D6320003AA93A /* README.RPi */,
				14F8AA931A2D6320003AA93A /* README.txt */,
				14F8AA941A2D6320003AA93A /* RELEASE-NOTES.txt */,
				14F8AAA11A2D6320003AA93A /* utilities */,
			);
			path = "d2x-rebirth";
			sourceTree = "<group>";
		};
		14F8AAA91A2D6320003AA93A /* 2d */ = {
			isa = PBXGroup;
			children = (
				14F8AAA61A2D6320003AA93A /* font.cpp */,
				14F8AAA71A2D6320003AA93A /* palette.cpp */,
				14F8AAA81A2D6320003AA93A /* pcx.cpp */,
			);
			path = 2d;
			sourceTree = "<group>";
		};
		14F8AAAB1A2D6320003AA93A /* 3d */ = {
			isa = PBXGroup;
			children = (
				14F8AAAA1A2D6320003AA93A /* interp.cpp */,
			);
			path = 3d;
			sourceTree = "<group>";
		};
		14F8AAAE1A2D6320003AA93A /* ogl */ = {
			isa = PBXGroup;
			children = (
				14F8AAAC1A2D6320003AA93A /* gr.cpp */,
				14F8AAAD1A2D6320003AA93A /* ogl.cpp */,
			);
			path = ogl;
			sourceTree = "<group>";
		};
		14F8AAB91A2D6320003AA93A /* sdl */ = {
			isa = PBXGroup;
			children = (
				14F8AAAF1A2D6320003AA93A /* digi.cpp */,
				14F8AAB01A2D6320003AA93A /* digi_audio.cpp */,
				14F8AAB11A2D6320003AA93A /* digi_mixer.cpp */,
				14F8AAB21A2D6320003AA93A /* event.cpp */,
				14F8AAB31A2D6320003AA93A /* gr.cpp */,
				14F8AAB41A2D6320003AA93A /* init.cpp */,
				14F8AAB51A2D6320003AA93A /* jukebox.cpp */,
				14F8AAB61A2D6320003AA93A /* key.cpp */,
				14F8AAB71A2D6320003AA93A /* mouse.cpp */,
				14F8AAB81A2D6320003AA93A /* timer.cpp */,
			);
			path = sdl;
			sourceTree = "<group>";
		};
		14F8AABA1A2D6320003AA93A /* arch */ = {
			isa = PBXGroup;
			children = (
				14F8AAAE1A2D6320003AA93A /* ogl */,
				14F8AAB91A2D6320003AA93A /* sdl */,
			);
			path = arch;
			sourceTree = "<group>";
		};
		14F8AADB1A2D6320003AA93A /* editor */ = {
			isa = PBXGroup;
			children = (
				14F8AABB1A2D6320003AA93A /* autosave.cpp */,
				14F8AABC1A2D6320003AA93A /* centers.cpp */,
				14F8AABD1A2D6320003AA93A /* curves.cpp */,
				14F8AABE1A2D6320003AA93A /* eglobal.cpp */,
				14F8AABF1A2D6320003AA93A /* elight.cpp */,
				14F8AAC01A2D6320003AA93A /* eobject.cpp */,
				14F8AAC11A2D6320003AA93A /* eswitch.cpp */,
				14F8AAC21A2D6320003AA93A /* group.cpp */,
				14F8AAC31A2D6320003AA93A /* info.cpp */,
				14F8AAC41A2D6320003AA93A /* kbuild.cpp */,
				14F8AAC51A2D6320003AA93A /* kcurve.cpp */,
				14F8AAC61A2D6320003AA93A /* kfuncs.cpp */,
				14F8AAC71A2D6320003AA93A /* kgame.cpp */,
				14F8AAC81A2D6320003AA93A /* khelp.cpp */,
				14F8AAC91A2D6320003AA93A /* kmine.cpp */,
				14F8AACA1A2D6320003AA93A /* ksegmove.cpp */,
				14F8AACB1A2D6320003AA93A /* ksegsel.cpp */,
				14F8AACC1A2D6320003AA93A /* ksegsize.cpp */,
				14F8AACD1A2D6320003AA93A /* ktmap.cpp */,
				14F8AACE1A2D6320003AA93A /* kview.cpp */,
				14F8AACF1A2D6320003AA93A /* med.cpp */,
				14F8AAD01A2D6320003AA93A /* meddraw.cpp */,
				14F8AAD11A2D6320003AA93A /* medmisc.cpp */,
				14F8AAD21A2D6320003AA93A /* medrobot.cpp */,
				14F8AAD31A2D6320003AA93A /* medsel.cpp */,
				14F8AAD41A2D6320003AA93A /* medwall.cpp */,
				14F8AAD51A2D6320003AA93A /* mine.cpp */,
				14F8AAD61A2D6320003AA93A /* objpage.cpp */,
				14F8AAD71A2D6320003AA93A /* segment.cpp */,
				14F8AAD81A2D6320003AA93A /* seguvs.cpp */,
				14F8AAD91A2D6320003AA93A /* texpage.cpp */,
				14F8AADA1A2D6320003AA93A /* texture.cpp */,
			);
			path = editor;
			sourceTree = "<group>";
		};
		14F8AB1F1A2D6320003AA93A /* main */ = {
			isa = PBXGroup;
			children = (
				14F8AADC1A2D6320003AA93A /* ai.cpp */,
				14F8AADD1A2D6320003AA93A /* aipath.cpp */,
				14F8AADE1A2D6320003AA93A /* automap.cpp */,
				14F8AADF1A2D6320003AA93A /* bm.cpp */,
				148EC4191AEB471500D738A5 /* cli.cpp */,
				148EC41A1AEB471500D738A5 /* cmd.cpp */,
				14F8AAE01A2D6320003AA93A /* cntrlcen.cpp */,
				14F8AAE11A2D6320003AA93A /* collide.cpp */,
				14F8AAE21A2D6320003AA93A /* config.cpp */,
				14F8AAE31A2D6320003AA93A /* console.cpp */,
				14F8AAE41A2D6320003AA93A /* controls.cpp */,
				14F8AAE51A2D6320003AA93A /* credits.cpp */,
				148EC41B1AEB471500D738A5 /* cvar.cpp */,
				14F8AAE61A2D6320003AA93A /* digiobj.cpp */,
				14F8AAE71A2D6320003AA93A /* dumpmine.cpp */,
				14F8AAE81A2D6320003AA93A /* effects.cpp */,
				14F8AAE91A2D6320003AA93A /* endlevel.cpp */,
				14F8AAEA1A2D6320003AA93A /* fireball.cpp */,
				14F8AAEB1A2D6320003AA93A /* fuelcen.cpp */,
				14F8AAEC1A2D6320003AA93A /* fvi.cpp */,
				14F8AAED1A2D6320003AA93A /* game.cpp */,
				14F8AAEE1A2D6320003AA93A /* gamecntl.cpp */,
				14F8AAEF1A2D6320003AA93A /* gamefont.cpp */,
				14F8AAF01A2D6320003AA93A /* gamemine.cpp */,
				14F8AAF11A2D6320003AA93A /* gamerend.cpp */,
				14F8AAF21A2D6320003AA93A /* gamesave.cpp */,
				14F8AAF31A2D6320003AA93A /* gameseg.cpp */,
				14F8AAF41A2D6320003AA93A /* gameseq.cpp */,
				14F8AAF51A2D6320003AA93A /* gauges.cpp */,
				14F8AAF61A2D6320003AA93A /* hostage.cpp */,
				14F8AAF71A2D6320003AA93A /* hud.cpp */,
				14F8AAF81A2D6320003AA93A /* iff.cpp */,
				14F8AAF91A2D6320003AA93A /* inferno.cpp */,
				14F8AAFA1A2D6320003AA93A /* kconfig.cpp */,
				14F8AAFB1A2D6320003AA93A /* kmatrix.cpp */,
				14F8AAFC1A2D6320003AA93A /* laser.cpp */,
				14F8AAFD1A2D6320003AA93A /* lighting.cpp */,
				14F8AAFE1A2D6320003AA93A /* menu.cpp */,
				14F8AAFF1A2D6320003AA93A /* mglobal.cpp */,
				14F8AB001A2D6320003AA93A /* mission.cpp */,
				14F8AB011A2D6320003AA93A /* morph.cpp */,
				14F8AB021A2D6320003AA93A /* multi.cpp */,
				14F8AB031A2D6320003AA93A /* multibot.cpp */,
				14F8AB041A2D6320003AA93A /* net_udp.cpp */,
				14F8AB051A2D6320003AA93A /* newdemo.cpp */,
				14F8AB061A2D6320003AA93A /* newmenu.cpp */,
				14F8AB071A2D6320003AA93A /* object.cpp */,
				14F8AB081A2D6320003AA93A /* paging.cpp */,
				14F8AB091A2D6320003AA93A /* physics.cpp */,
				14F8AB0A1A2D6320003AA93A /* piggy.cpp */,
				14F8AB0B1A2D6320003AA93A /* player.cpp */,
				14F8AB0C1A2D6320003AA93A /* playsave.cpp */,
				14F8AB0D1A2D6320003AA93A /* polyobj.cpp */,
				14F8AB0E1A2D6320003AA93A /* powerup.cpp */,
				14F8AB0F1A2D6320003AA93A /* render.cpp */,
				14F8AB101A2D6320003AA93A /* robot.cpp */,
				14F8AB111A2D6320003AA93A /* scores.cpp */,
				14F8AB121A2D6320003AA93A /* segment.cpp */,
				14F8AB131A2D6320003AA93A /* slew.cpp */,
				14F8AB141A2D6320003AA93A /* songs.cpp */,
				14F8AB151A2D6320003AA93A /* state.cpp */,
				14F8AB161A2D6320003AA93A /* switch.cpp */,
				14F8AB171A2D6320003AA93A /* terrain.cpp */,
				14F8AB181A2D6320003AA93A /* texmerge.cpp */,
				14F8AB191A2D6320003AA93A /* text.cpp */,
				14F8AB1A1A2D6320003AA93A /* titles.cpp */,
				14F8AB1B1A2D6320003AA93A /* vclip.cpp */,
				14F8AB1C1A2D6320003AA93A /* vers_id.cpp */,
				14F8AB1D1A2D6320003AA93A /* wall.cpp */,
				14F8AB1E1A2D6320003AA93A /* weapon.cpp */,
			);
			path = main;
			sourceTree = "<group>";
		};
		14F8AB211A2D6320003AA93A /* mem */ = {
			isa = PBXGroup;
			children = (
				14F8AB201A2D6320003AA93A /* mem.cpp */,
			);
			path = mem;
			sourceTree = "<group>";
		};
		14F8AB251A2D6320003AA93A /* misc */ = {
			isa = PBXGroup;
			children = (
				14F8AB221A2D6320003AA93A /* args.cpp */,
				14F8AB231A2D6320003AA93A /* hash.cpp */,
				14F8AB241A2D6320003AA93A /* physfsx.cpp */,
			);
			path = misc;
			sourceTree = "<group>";
		};
		14F8AB261A2D6320003AA93A /* similar */ = {
			isa = PBXGroup;
			children = (
				14F8AAA91A2D6320003AA93A /* 2d */,
				14F8AAAB1A2D6320003AA93A /* 3d */,
				14F8AABA1A2D6320003AA93A /* arch */,
				14F8AADB1A2D6320003AA93A /* editor */,
				14F8AB1F1A2D6320003AA93A /* main */,
				14F8AB211A2D6320003AA93A /* mem */,
				14F8AB251A2D6320003AA93A /* misc */,
			);
			path = similar;
			sourceTree = "<group>";
		};
/* End PBXGroup section */

/* Begin PBXLegacyTarget section */
		149EBBFC1A32555F0041898B /* d1x-rebirth-soft */ = {
			isa = PBXLegacyTarget;
			buildArgumentsString = "$(scons_args) --$(ACTION)";
			buildConfigurationList = 149EBBFD1A32555F0041898B /* Build configuration list for PBXLegacyTarget "d1x-rebirth-soft" */;
			buildPhases = (
			);
			buildToolPath = /usr/local/bin/scons;
			buildWorkingDirectory = ..;
			dependencies = (
			);
			name = "d1x-rebirth-soft";
			passBuildSettingsInEnvironment = 0;
			productName = "d1x-rebirth-soft";
		};
		149EBC011A3256460041898B /* d1x-rebirth-opengl */ = {
			isa = PBXLegacyTarget;
			buildArgumentsString = "$(scons_args) --$(ACTION)";
			buildConfigurationList = 149EBC021A3256460041898B /* Build configuration list for PBXLegacyTarget "d1x-rebirth-opengl" */;
			buildPhases = (
			);
			buildToolPath = /usr/local/bin/scons;
			buildWorkingDirectory = ..;
			dependencies = (
			);
			name = "d1x-rebirth-opengl";
			passBuildSettingsInEnvironment = 0;
			productName = "d1x-rebirth-opengl";
		};
		149EBC061A325B680041898B /* d2x-rebirth-soft */ = {
			isa = PBXLegacyTarget;
			buildArgumentsString = "$(scons_args) --$(ACTION)";
			buildConfigurationList = 149EBC071A325B680041898B /* Build configuration list for PBXLegacyTarget "d2x-rebirth-soft" */;
			buildPhases = (
			);
			buildToolPath = /usr/local/bin/scons;
			buildWorkingDirectory = ..;
			dependencies = (
			);
			name = "d2x-rebirth-soft";
			passBuildSettingsInEnvironment = 0;
			productName = "d2x-rebirth-soft";
		};
		149EBC0B1A325B6B0041898B /* d2x-rebirth-opengl */ = {
			isa = PBXLegacyTarget;
			buildArgumentsString = "$(scons_args) --$(ACTION)";
			buildConfigurationList = 149EBC0C1A325B6B0041898B /* Build configuration list for PBXLegacyTarget "d2x-rebirth-opengl" */;
			buildPhases = (
			);
			buildToolPath = /usr/local/bin/scons;
			buildWorkingDirectory = ..;
			dependencies = (
			);
			name = "d2x-rebirth-opengl";
			passBuildSettingsInEnvironment = 0;
			productName = "d2x-rebirth-opengl";
		};
/* End PBXLegacyTarget section */

/* Begin PBXNativeTarget section */
		1404A18C1A9284EF00843F81 /* dxx-rebirth-doc */ = {
			isa = PBXNativeTarget;
			buildConfigurationList = 1404A1921A9284EF00843F81 /* Build configuration list for PBXNativeTarget "dxx-rebirth-doc" */;
			buildPhases = (
				1404A1891A9284EF00843F81 /* Sources */,
				1404A18A1A9284EF00843F81 /* Frameworks */,
				1404A18B1A9284EF00843F81 /* CopyFiles */,
			);
			buildRules = (
			);
			dependencies = (
			);
			name = "dxx-rebirth-doc";
			productName = "dxx-rebirth-doc";
			productReference = 1404A2581A9288B100843F81 /* dxx-rebirth-doc */;
			productType = "com.apple.product-type.tool";
		};
/* End PBXNativeTarget section */

/* Begin PBXProject section */
		141FE1021A2D62B100A4FB18 /* Project object */ = {
			isa = PBXProject;
			attributes = {
				LastUpgradeCheck = 0610;
				ORGANIZATIONNAME = "dxx-rebirth.com";
				TargetAttributes = {
					1404A18C1A9284EF00843F81 = {
						CreatedOnToolsVersion = 6.1.1;
					};
					149EBBFC1A32555F0041898B = {
						CreatedOnToolsVersion = 6.1.1;
					};
				};
			};
			buildConfigurationList = 141FE1051A2D62B100A4FB18 /* Build configuration list for PBXProject "dxx-rebirth" */;
			compatibilityVersion = "Xcode 3.2";
			developmentRegion = English;
			hasScannedForEncodings = 0;
			knownRegions = (
				en,
			);
			mainGroup = 141FE1011A2D62B100A4FB18 /* .. */;
			productRefGroup = 141FE1011A2D62B100A4FB18 /* .. */;
			projectDirPath = "";
			projectRoot = "";
			targets = (
				149EBBFC1A32555F0041898B /* d1x-rebirth-soft */,
				149EBC011A3256460041898B /* d1x-rebirth-opengl */,
				149EBC061A325B680041898B /* d2x-rebirth-soft */,
				149EBC0B1A325B6B0041898B /* d2x-rebirth-opengl */,
				1404A18C1A9284EF00843F81 /* dxx-rebirth-doc */,
			);
		};
/* End PBXProject section */

/* Begin PBXSourcesBuildPhase section */
		1404A1891A9284EF00843F81 /* Sources */ = {
			isa = PBXSourcesBuildPhase;
			buildActionMask = 2147483647;
			files = (
				1404A2521A9285D500843F81 /* decoder16.cpp in Sources */,
				1404A2531A9285D500843F81 /* decoder8.cpp in Sources */,
				1404A2541A9285D500843F81 /* mve_audio.cpp in Sources */,
				1404A2551A9285D500843F81 /* mvelib.cpp in Sources */,
				1404A2561A9285D500843F81 /* mveplay.cpp in Sources */,
				1404A2571A9285D500843F81 /* physfsrwops.cpp in Sources */,
				1404A2081A92859600843F81 /* 2dsline.cpp in Sources */,
				1404A2091A92859600843F81 /* bitblt.cpp in Sources */,
				1404A20A1A92859600843F81 /* bitmap.cpp in Sources */,
				1404A20B1A92859600843F81 /* box.cpp in Sources */,
				1404A20C1A92859600843F81 /* canvas.cpp in Sources */,
				1404A20D1A92859600843F81 /* circle.cpp in Sources */,
				1404A20E1A92859600843F81 /* disc.cpp in Sources */,
				1404A20F1A92859600843F81 /* gpixel.cpp in Sources */,
				1404A2101A92859600843F81 /* line.cpp in Sources */,
				1404A2111A92859600843F81 /* pixel.cpp in Sources */,
				1404A2121A92859600843F81 /* rect.cpp in Sources */,
				1404A2131A92859600843F81 /* rle.cpp in Sources */,
				1404A2141A92859600843F81 /* scalec.cpp in Sources */,
				1404A2151A92859600843F81 /* clipper.cpp in Sources */,
				1404A2161A92859600843F81 /* draw.cpp in Sources */,
				1404A2171A92859600843F81 /* globvars.cpp in Sources */,
				1404A2181A92859600843F81 /* instance.cpp in Sources */,
				1404A2191A92859600843F81 /* matrix.cpp in Sources */,
				148EC41C1AEB471500D738A5 /* cli.cpp in Sources */,
				1404A21A1A92859600843F81 /* points.cpp in Sources */,
				1404A21B1A92859600843F81 /* rod.cpp in Sources */,
				1404A21C1A92859600843F81 /* setup.cpp in Sources */,
				1404A21D1A92859600843F81 /* digi_mixer_music.cpp in Sources */,
				1404A21E1A92859600843F81 /* joy.cpp in Sources */,
				1404A21F1A92859600843F81 /* rbaudio.cpp in Sources */,
				1404A2201A92859600843F81 /* window.cpp in Sources */,
				1404A2211A92859600843F81 /* messagebox.cpp in Sources */,
				1404A2221A92859600843F81 /* func.cpp in Sources */,
				1404A2231A92859600843F81 /* fixc.cpp in Sources */,
				1404A2241A92859600843F81 /* rand.cpp in Sources */,
				1404A2251A92859600843F81 /* tables.cpp in Sources */,
				1404A2261A92859600843F81 /* vecmat.cpp in Sources */,
				1404A2271A92859600843F81 /* error.cpp in Sources */,
				1404A2281A92859600843F81 /* hmp.cpp in Sources */,
				1404A2291A92859600843F81 /* ignorecase.cpp in Sources */,
				1404A22A1A92859600843F81 /* strutil.cpp in Sources */,
				1404A22B1A92859600843F81 /* ntmap.cpp in Sources */,
				1404A22C1A92859600843F81 /* scanline.cpp in Sources */,
				1404A22D1A92859600843F81 /* tmapflat.cpp in Sources */,
				1404A22E1A92859600843F81 /* button.cpp in Sources */,
				1404A22F1A92859600843F81 /* checkbox.cpp in Sources */,
				1404A2301A92859600843F81 /* dialog.cpp in Sources */,
				1404A2311A92859600843F81 /* file.cpp in Sources */,
				1404A2321A92859600843F81 /* gadget.cpp in Sources */,
				1404A2331A92859600843F81 /* icon.cpp in Sources */,
				1404A2341A92859600843F81 /* inputbox.cpp in Sources */,
				1404A2351A92859600843F81 /* keypad.cpp in Sources */,
				148EC41E1AEB471500D738A5 /* cvar.cpp in Sources */,
				1404A2361A92859600843F81 /* keypress.cpp in Sources */,
				1404A2381A92859600843F81 /* listbox.cpp in Sources */,
				1404A2391A92859600843F81 /* menu.cpp in Sources */,
				1404A23A1A92859600843F81 /* menubar.cpp in Sources */,
				1404A23B1A92859600843F81 /* message.cpp in Sources */,
				1404A23C1A92859600843F81 /* radio.cpp in Sources */,
				1404A23D1A92859600843F81 /* scroll.cpp in Sources */,
				1404A23E1A92859600843F81 /* ui.cpp in Sources */,
				1404A23F1A92859600843F81 /* uidraw.cpp in Sources */,
				1404A2401A92859600843F81 /* userbox.cpp in Sources */,
				1404A2411A92859600843F81 /* ehostage.cpp in Sources */,
				1404A2421A92859600843F81 /* bmread.cpp in Sources */,
				1404A2431A92859600843F81 /* custom.cpp in Sources */,
				1404A2441A92859600843F81 /* hostage.cpp in Sources */,
				1404A2451A92859600843F81 /* snddecom.cpp in Sources */,
				1404A2461A92859600843F81 /* gr.cpp in Sources */,
				1404A2471A92859600843F81 /* ogl.cpp in Sources */,
				1404A2481A92859600843F81 /* digi.cpp in Sources */,
				1404A2491A92859600843F81 /* digi_audio.cpp in Sources */,
				1404A24A1A92859600843F81 /* digi_mixer.cpp in Sources */,
				1404A24B1A92859600843F81 /* event.cpp in Sources */,
				1404A24C1A92859600843F81 /* gr.cpp in Sources */,
				1404A24D1A92859600843F81 /* init.cpp in Sources */,
				1404A24E1A92859600843F81 /* jukebox.cpp in Sources */,
				1404A24F1A92859600843F81 /* key.cpp in Sources */,
				1404A2501A92859600843F81 /* mouse.cpp in Sources */,
				1404A2511A92859600843F81 /* timer.cpp in Sources */,
				1404A2071A92856F00843F81 /* SDLMain.m in Sources */,
				1404A2061A92854F00843F81 /* messagebox.mm in Sources */,
				1404A1971A92852C00843F81 /* bmread.cpp in Sources */,
				1404A1981A92852C00843F81 /* escort.cpp in Sources */,
				1404A1991A92852C00843F81 /* gamepal.cpp in Sources */,
				1404A19A1A92852C00843F81 /* movie.cpp in Sources */,
				1404A19B1A92852C00843F81 /* font.cpp in Sources */,
				1404A19C1A92852C00843F81 /* palette.cpp in Sources */,
				1404A19D1A92852C00843F81 /* pcx.cpp in Sources */,
				1404A19E1A92852C00843F81 /* interp.cpp in Sources */,
				1404A19F1A92852C00843F81 /* autosave.cpp in Sources */,
				1404A1A01A92852C00843F81 /* centers.cpp in Sources */,
				1404A1A11A92852C00843F81 /* curves.cpp in Sources */,
				1404A1A21A92852C00843F81 /* eglobal.cpp in Sources */,
				1404A1A31A92852C00843F81 /* elight.cpp in Sources */,
				1404A1A41A92852C00843F81 /* eobject.cpp in Sources */,
				1404A1A51A92852C00843F81 /* eswitch.cpp in Sources */,
				1404A1A61A92852C00843F81 /* group.cpp in Sources */,
				1404A1A71A92852C00843F81 /* info.cpp in Sources */,
				1404A1A81A92852C00843F81 /* kbuild.cpp in Sources */,
				1404A1A91A92852C00843F81 /* kcurve.cpp in Sources */,
				1404A1AA1A92852C00843F81 /* kfuncs.cpp in Sources */,
				1404A1AB1A92852C00843F81 /* kgame.cpp in Sources */,
				1404A1AC1A92852C00843F81 /* khelp.cpp in Sources */,
				1404A1AD1A92852C00843F81 /* kmine.cpp in Sources */,
				1404A1AE1A92852C00843F81 /* ksegmove.cpp in Sources */,
				1404A1AF1A92852C00843F81 /* ksegsel.cpp in Sources */,
				1404A1B01A92852C00843F81 /* ksegsize.cpp in Sources */,
				1404A1B11A92852C00843F81 /* ktmap.cpp in Sources */,
				1404A1B21A92852C00843F81 /* kview.cpp in Sources */,
				1404A1B31A92852C00843F81 /* med.cpp in Sources */,
				1404A1B41A92852C00843F81 /* meddraw.cpp in Sources */,
				1404A1B51A92852C00843F81 /* medmisc.cpp in Sources */,
				1404A1B61A92852C00843F81 /* medrobot.cpp in Sources */,
				1404A1B71A92852C00843F81 /* medsel.cpp in Sources */,
				1404A1B81A92852C00843F81 /* medwall.cpp in Sources */,
				1404A1B91A92852C00843F81 /* mine.cpp in Sources */,
				1404A1BA1A92852C00843F81 /* objpage.cpp in Sources */,
				1404A1BB1A92852C00843F81 /* segment.cpp in Sources */,
				1404A1BC1A92852C00843F81 /* seguvs.cpp in Sources */,
				1404A1BD1A92852C00843F81 /* texpage.cpp in Sources */,
				1404A1BE1A92852C00843F81 /* texture.cpp in Sources */,
				1404A1BF1A92852C00843F81 /* ai.cpp in Sources */,
				1404A1C01A92852C00843F81 /* aipath.cpp in Sources */,
				1404A1C11A92852C00843F81 /* automap.cpp in Sources */,
				1404A1C21A92852C00843F81 /* bm.cpp in Sources */,
				1404A1C31A92852C00843F81 /* cntrlcen.cpp in Sources */,
				1404A1C41A92852C00843F81 /* collide.cpp in Sources */,
				1404A1C51A92852C00843F81 /* config.cpp in Sources */,
				1404A1C61A92852C00843F81 /* console.cpp in Sources */,
				1404A1C71A92852C00843F81 /* controls.cpp in Sources */,
				1404A1C81A92852C00843F81 /* credits.cpp in Sources */,
				1404A1C91A92852C00843F81 /* digiobj.cpp in Sources */,
				1404A1CA1A92852C00843F81 /* dumpmine.cpp in Sources */,
				1404A1CB1A92852C00843F81 /* effects.cpp in Sources */,
				1404A1CC1A92852C00843F81 /* endlevel.cpp in Sources */,
				1404A1CD1A92852C00843F81 /* fireball.cpp in Sources */,
				1404A1CE1A92852C00843F81 /* fuelcen.cpp in Sources */,
				1404A1CF1A92852C00843F81 /* fvi.cpp in Sources */,
				1404A1D01A92852C00843F81 /* game.cpp in Sources */,
				1404A1D11A92852C00843F81 /* gamecntl.cpp in Sources */,
				1404A1D21A92852C00843F81 /* gamefont.cpp in Sources */,
				1404A1D31A92852C00843F81 /* gamemine.cpp in Sources */,
				1404A1D41A92852C00843F81 /* gamerend.cpp in Sources */,
				1404A1D51A92852C00843F81 /* gamesave.cpp in Sources */,
				1404A1D61A92852C00843F81 /* gameseg.cpp in Sources */,
				1404A1D71A92852C00843F81 /* gameseq.cpp in Sources */,
				1404A1D81A92852C00843F81 /* gauges.cpp in Sources */,
				1404A1D91A92852C00843F81 /* hostage.cpp in Sources */,
				1404A1DA1A92852C00843F81 /* hud.cpp in Sources */,
				1404A1DB1A92852C00843F81 /* iff.cpp in Sources */,
				1404A1DC1A92852C00843F81 /* inferno.cpp in Sources */,
				1404A1DD1A92852C00843F81 /* kconfig.cpp in Sources */,
				1404A1DE1A92852C00843F81 /* kmatrix.cpp in Sources */,
				1404A1DF1A92852C00843F81 /* laser.cpp in Sources */,
				1404A1E01A92852C00843F81 /* lighting.cpp in Sources */,
				1404A1E11A92852C00843F81 /* menu.cpp in Sources */,
				1404A1E21A92852C00843F81 /* mglobal.cpp in Sources */,
				1404A1E31A92852C00843F81 /* mission.cpp in Sources */,
				1404A1E41A92852C00843F81 /* morph.cpp in Sources */,
				1404A1E51A92852C00843F81 /* multi.cpp in Sources */,
				1404A1E61A92852D00843F81 /* multibot.cpp in Sources */,
				1404A1E71A92852D00843F81 /* net_udp.cpp in Sources */,
				1404A1E81A92852D00843F81 /* newdemo.cpp in Sources */,
				1404A1E91A92852D00843F81 /* newmenu.cpp in Sources */,
				1404A1EA1A92852D00843F81 /* object.cpp in Sources */,
				1404A1EB1A92852D00843F81 /* paging.cpp in Sources */,
				1404A1EC1A92852D00843F81 /* physics.cpp in Sources */,
				1404A1ED1A92852D00843F81 /* piggy.cpp in Sources */,
				1404A1EE1A92852D00843F81 /* player.cpp in Sources */,
				1404A1EF1A92852D00843F81 /* playsave.cpp in Sources */,
				1404A1F01A92852D00843F81 /* polyobj.cpp in Sources */,
				1404A1F11A92852D00843F81 /* powerup.cpp in Sources */,
				1404A1F21A92852D00843F81 /* render.cpp in Sources */,
				1404A1F31A92852D00843F81 /* robot.cpp in Sources */,
				1404A1F41A92852D00843F81 /* scores.cpp in Sources */,
				1404A1F51A92852D00843F81 /* segment.cpp in Sources */,
				1404A1F61A92852D00843F81 /* slew.cpp in Sources */,
				1404A1F71A92852D00843F81 /* songs.cpp in Sources */,
				1404A1F81A92852D00843F81 /* state.cpp in Sources */,
				1404A1F91A92852D00843F81 /* switch.cpp in Sources */,
				1404A1FA1A92852D00843F81 /* terrain.cpp in Sources */,
				1404A1FB1A92852D00843F81 /* texmerge.cpp in Sources */,
				1404A1FC1A92852D00843F81 /* text.cpp in Sources */,
				1404A1FD1A92852D00843F81 /* titles.cpp in Sources */,
				1404A1FE1A92852D00843F81 /* vclip.cpp in Sources */,
				1404A1FF1A92852D00843F81 /* vers_id.cpp in Sources */,
				1404A2001A92852D00843F81 /* wall.cpp in Sources */,
				148EC41D1AEB471500D738A5 /* cmd.cpp in Sources */,
				1404A2011A92852D00843F81 /* weapon.cpp in Sources */,
				1404A2021A92852D00843F81 /* mem.cpp in Sources */,
				1404A2031A92852D00843F81 /* args.cpp in Sources */,
				1404A2041A92852D00843F81 /* hash.cpp in Sources */,
				1404A2051A92852D00843F81 /* physfsx.cpp in Sources */,
			);
			runOnlyForDeploymentPostprocessing = 0;
		};
/* End PBXSourcesBuildPhase section */

/* Begin XCBuildConfiguration section */
		1404A1931A9284EF00843F81 /* Debug */ = {
			isa = XCBuildConfiguration;
			buildSettings = {
				GCC_PREFIX_HEADER = ../dxxsconf.h;
				GCC_PREPROCESSOR_DEFINITIONS = (
					"DEBUG=1",
					"$(inherited)",
					"HAVE_STRUCT_TIMESPEC=1",
					"HAVE_STRUCT_TIMEVAL=1",
				);
				HEADER_SEARCH_PATHS = (
					"$(inherited)",
					/Applications/Xcode.app/Contents/Developer/Toolchains/XcodeDefault.xctoolchain/usr/include,
					/Library/Frameworks/SDL.framework/Headers,
					/Library/Frameworks/SDL_mixer.framework/Headers,
					/usr/local/include,
				);
				PRODUCT_NAME = "$(TARGET_NAME)";
			};
			name = Debug;
		};
		1404A1941A9284EF00843F81 /* Editor */ = {
			isa = XCBuildConfiguration;
			buildSettings = {
				GCC_PREFIX_HEADER = ../dxxsconf.h;
				HEADER_SEARCH_PATHS = (
					"$(inherited)",
					/Applications/Xcode.app/Contents/Developer/Toolchains/XcodeDefault.xctoolchain/usr/include,
					/Library/Frameworks/SDL.framework/Headers,
					/Library/Frameworks/SDL_mixer.framework/Headers,
					/usr/local/include,
				);
				PRODUCT_NAME = "$(TARGET_NAME)";
			};
			name = Editor;
		};
		1404A1951A9284EF00843F81 /* Release */ = {
			isa = XCBuildConfiguration;
			buildSettings = {
				GCC_PREFIX_HEADER = ../dxxsconf.h;
				HEADER_SEARCH_PATHS = (
					"$(inherited)",
					/Applications/Xcode.app/Contents/Developer/Toolchains/XcodeDefault.xctoolchain/usr/include,
					/Library/Frameworks/SDL.framework/Headers,
					/Library/Frameworks/SDL_mixer.framework/Headers,
					/usr/local/include,
				);
				PRODUCT_NAME = "$(TARGET_NAME)";
			};
			name = Release;
		};
		141FE1071A2D62B100A4FB18 /* Debug */ = {
			isa = XCBuildConfiguration;
			buildSettings = {
				ALWAYS_SEARCH_USER_PATHS = NO;
				CLANG_CXX_LANGUAGE_STANDARD = "gnu++0x";
				CLANG_CXX_LIBRARY = "libc++";
				CLANG_ENABLE_MODULES = YES;
				CLANG_ENABLE_OBJC_ARC = YES;
				CLANG_WARN_BOOL_CONVERSION = YES;
				CLANG_WARN_CONSTANT_CONVERSION = YES;
				CLANG_WARN_DIRECT_OBJC_ISA_USAGE = YES_ERROR;
				CLANG_WARN_EMPTY_BODY = YES;
				CLANG_WARN_ENUM_CONVERSION = YES;
				CLANG_WARN_INT_CONVERSION = YES;
				CLANG_WARN_OBJC_ROOT_CLASS = YES_ERROR;
				CLANG_WARN_UNREACHABLE_CODE = YES;
				CLANG_WARN__DUPLICATE_METHOD_MATCH = YES;
				COPY_PHASE_STRIP = NO;
				ENABLE_STRICT_OBJC_MSGSEND = YES;
				GCC_C_LANGUAGE_STANDARD = gnu99;
				GCC_DYNAMIC_NO_PIC = NO;
				GCC_OPTIMIZATION_LEVEL = 0;
				GCC_PREPROCESSOR_DEFINITIONS = (
					"DEBUG=1",
					"$(inherited)",
				);
				GCC_SYMBOLS_PRIVATE_EXTERN = NO;
				GCC_WARN_64_TO_32_BIT_CONVERSION = YES;
				GCC_WARN_ABOUT_RETURN_TYPE = YES_ERROR;
				GCC_WARN_UNDECLARED_SELECTOR = YES;
				GCC_WARN_UNINITIALIZED_AUTOS = YES_AGGRESSIVE;
				GCC_WARN_UNUSED_FUNCTION = YES;
				GCC_WARN_UNUSED_VARIABLE = YES;
				MACOSX_DEPLOYMENT_TARGET = 10.10;
				MTL_ENABLE_DEBUG_INFO = YES;
				ONLY_ACTIVE_ARCH = YES;
				SDKROOT = macosx;
				dxx_build_dir = "builddir=build/$(PRODUCT_NAME)";
				dxx_build_type = "debug=True editor=False";
				dxx_net_opts = "ipv6=False use_udp=True use_tracker=True";
				scons_args = "$(dxx_build_target) $(dxx_build_renderer) $(dxx_build_type) $(dxx_build_dir) $(dxx_net_opts)";
			};
			name = Debug;
		};
		141FE1081A2D62B100A4FB18 /* Release */ = {
			isa = XCBuildConfiguration;
			buildSettings = {
				ALWAYS_SEARCH_USER_PATHS = NO;
				CLANG_CXX_LANGUAGE_STANDARD = "gnu++0x";
				CLANG_CXX_LIBRARY = "libc++";
				CLANG_ENABLE_MODULES = YES;
				CLANG_ENABLE_OBJC_ARC = YES;
				CLANG_WARN_BOOL_CONVERSION = YES;
				CLANG_WARN_CONSTANT_CONVERSION = YES;
				CLANG_WARN_DIRECT_OBJC_ISA_USAGE = YES_ERROR;
				CLANG_WARN_EMPTY_BODY = YES;
				CLANG_WARN_ENUM_CONVERSION = YES;
				CLANG_WARN_INT_CONVERSION = YES;
				CLANG_WARN_OBJC_ROOT_CLASS = YES_ERROR;
				CLANG_WARN_UNREACHABLE_CODE = YES;
				CLANG_WARN__DUPLICATE_METHOD_MATCH = YES;
				COPY_PHASE_STRIP = YES;
				DEBUG_INFORMATION_FORMAT = "dwarf-with-dsym";
				ENABLE_NS_ASSERTIONS = NO;
				ENABLE_STRICT_OBJC_MSGSEND = YES;
				GCC_C_LANGUAGE_STANDARD = gnu99;
				GCC_WARN_64_TO_32_BIT_CONVERSION = YES;
				GCC_WARN_ABOUT_RETURN_TYPE = YES_ERROR;
				GCC_WARN_UNDECLARED_SELECTOR = YES;
				GCC_WARN_UNINITIALIZED_AUTOS = YES_AGGRESSIVE;
				GCC_WARN_UNUSED_FUNCTION = YES;
				GCC_WARN_UNUSED_VARIABLE = YES;
				MACOSX_DEPLOYMENT_TARGET = 10.10;
				MTL_ENABLE_DEBUG_INFO = NO;
				SDKROOT = macosx;
				dxx_build_dir = "builddir=build/$(PRODUCT_NAME)";
				dxx_build_type = "debug=False editor=False";
				dxx_net_opts = "ipv6=False use_udp=True use_tracker=True";
				scons_args = "$(dxx_build_target) $(dxx_build_renderer) $(dxx_build_type) $(dxx_build_dir) $(dxx_net_opts)";
			};
			name = Release;
		};
		149EBBFB1A3254CD0041898B /* Editor */ = {
			isa = XCBuildConfiguration;
			buildSettings = {
				ALWAYS_SEARCH_USER_PATHS = NO;
				CLANG_CXX_LANGUAGE_STANDARD = "gnu++0x";
				CLANG_CXX_LIBRARY = "libc++";
				CLANG_ENABLE_MODULES = YES;
				CLANG_ENABLE_OBJC_ARC = YES;
				CLANG_WARN_BOOL_CONVERSION = YES;
				CLANG_WARN_CONSTANT_CONVERSION = YES;
				CLANG_WARN_DIRECT_OBJC_ISA_USAGE = YES_ERROR;
				CLANG_WARN_EMPTY_BODY = YES;
				CLANG_WARN_ENUM_CONVERSION = YES;
				CLANG_WARN_INT_CONVERSION = YES;
				CLANG_WARN_OBJC_ROOT_CLASS = YES_ERROR;
				CLANG_WARN_UNREACHABLE_CODE = YES;
				CLANG_WARN__DUPLICATE_METHOD_MATCH = YES;
				COPY_PHASE_STRIP = NO;
				ENABLE_STRICT_OBJC_MSGSEND = YES;
				GCC_C_LANGUAGE_STANDARD = gnu99;
				GCC_DYNAMIC_NO_PIC = NO;
				GCC_OPTIMIZATION_LEVEL = 0;
				GCC_PREPROCESSOR_DEFINITIONS = (
					"DEBUG=1",
					"$(inherited)",
				);
				GCC_SYMBOLS_PRIVATE_EXTERN = NO;
				GCC_WARN_64_TO_32_BIT_CONVERSION = YES;
				GCC_WARN_ABOUT_RETURN_TYPE = YES_ERROR;
				GCC_WARN_UNDECLARED_SELECTOR = YES;
				GCC_WARN_UNINITIALIZED_AUTOS = YES_AGGRESSIVE;
				GCC_WARN_UNUSED_FUNCTION = YES;
				GCC_WARN_UNUSED_VARIABLE = YES;
				MACOSX_DEPLOYMENT_TARGET = 10.10;
				MTL_ENABLE_DEBUG_INFO = YES;
				ONLY_ACTIVE_ARCH = YES;
				SDKROOT = macosx;
				dxx_build_dir = "builddir=build/$(PRODUCT_NAME)";
				dxx_build_type = "debug=True editor=True";
				dxx_net_opts = "ipv6=False use_udp=True use_tracker=True";
				scons_args = "$(dxx_build_target) $(dxx_build_renderer) $(dxx_build_type) $(dxx_build_dir) $(dxx_net_opts)";
			};
			name = Editor;
		};
		149EBBFE1A32555F0041898B /* Debug */ = {
			isa = XCBuildConfiguration;
			buildSettings = {
				DEBUGGING_SYMBOLS = YES;
				GCC_GENERATE_DEBUGGING_SYMBOLS = YES;
				GCC_OPTIMIZATION_LEVEL = 0;
				GCC_PREPROCESSOR_DEFINITIONS = (
					"DEBUG=1",
					"$(inherited)",
				);
				OTHER_CFLAGS = "";
				OTHER_LDFLAGS = "";
				PRODUCT_NAME = "$(TARGET_NAME)";
				dxx_build_renderer = "opengl=False";
				dxx_build_target = "d1x=1 d2x=0";
			};
			name = Debug;
		};
		149EBBFF1A32555F0041898B /* Editor */ = {
			isa = XCBuildConfiguration;
			buildSettings = {
				OTHER_CFLAGS = "";
				OTHER_LDFLAGS = "";
				PRODUCT_NAME = "$(TARGET_NAME)";
				dxx_build_renderer = "opengl=False";
				dxx_build_target = "d1x=1 d2x=0";
			};
			name = Editor;
		};
		149EBC001A32555F0041898B /* Release */ = {
			isa = XCBuildConfiguration;
			buildSettings = {
				OTHER_CFLAGS = "";
				OTHER_LDFLAGS = "";
				PRODUCT_NAME = "$(TARGET_NAME)";
				dxx_build_renderer = "opengl=False";
				dxx_build_target = "d1x=1 d2x=0";
			};
			name = Release;
		};
		149EBC031A3256460041898B /* Debug */ = {
			isa = XCBuildConfiguration;
			buildSettings = {
				DEBUGGING_SYMBOLS = YES;
				GCC_GENERATE_DEBUGGING_SYMBOLS = YES;
				GCC_OPTIMIZATION_LEVEL = 0;
				GCC_PREPROCESSOR_DEFINITIONS = (
					"DEBUG=1",
					"$(inherited)",
				);
				OTHER_CFLAGS = "";
				OTHER_LDFLAGS = "";
				PRODUCT_NAME = "$(TARGET_NAME)";
				dxx_build_renderer = "opengl=True";
				dxx_build_target = "d1x=1 d2x=0";
			};
			name = Debug;
		};
		149EBC041A3256460041898B /* Editor */ = {
			isa = XCBuildConfiguration;
			buildSettings = {
				OTHER_CFLAGS = "";
				OTHER_LDFLAGS = "";
				PRODUCT_NAME = "$(TARGET_NAME)";
				dxx_build_renderer = "opengl=True";
				dxx_build_target = "d1x=1 d2x=0";
			};
			name = Editor;
		};
		149EBC051A3256460041898B /* Release */ = {
			isa = XCBuildConfiguration;
			buildSettings = {
				OTHER_CFLAGS = "";
				OTHER_LDFLAGS = "";
				PRODUCT_NAME = "$(TARGET_NAME)";
				dxx_build_renderer = "opengl=True";
				dxx_build_target = "d1x=1 d2x=0";
			};
			name = Release;
		};
		149EBC081A325B680041898B /* Debug */ = {
			isa = XCBuildConfiguration;
			buildSettings = {
				DEBUGGING_SYMBOLS = YES;
				GCC_GENERATE_DEBUGGING_SYMBOLS = YES;
				GCC_OPTIMIZATION_LEVEL = 0;
				GCC_PREPROCESSOR_DEFINITIONS = (
					"DEBUG=1",
					"$(inherited)",
				);
				OTHER_CFLAGS = "";
				OTHER_LDFLAGS = "";
				PRODUCT_NAME = "$(TARGET_NAME)";
				dxx_build_renderer = "opengl=False";
				dxx_build_target = "d1x=0 d2x=1";
			};
			name = Debug;
		};
		149EBC091A325B680041898B /* Editor */ = {
			isa = XCBuildConfiguration;
			buildSettings = {
				OTHER_CFLAGS = "";
				OTHER_LDFLAGS = "";
				PRODUCT_NAME = "$(TARGET_NAME)";
				dxx_build_renderer = "opengl=False";
				dxx_build_target = "d1x=0 d2x=1";
			};
			name = Editor;
		};
		149EBC0A1A325B680041898B /* Release */ = {
			isa = XCBuildConfiguration;
			buildSettings = {
				OTHER_CFLAGS = "";
				OTHER_LDFLAGS = "";
				PRODUCT_NAME = "$(TARGET_NAME)";
				dxx_build_renderer = "opengl=False";
				dxx_build_target = "d1x=0 d2x=1";
			};
			name = Release;
		};
		149EBC0D1A325B6B0041898B /* Debug */ = {
			isa = XCBuildConfiguration;
			buildSettings = {
				DEBUGGING_SYMBOLS = YES;
				GCC_GENERATE_DEBUGGING_SYMBOLS = YES;
				GCC_OPTIMIZATION_LEVEL = 0;
				GCC_PREPROCESSOR_DEFINITIONS = (
					"DEBUG=1",
					"$(inherited)",
				);
				OTHER_CFLAGS = "";
				OTHER_LDFLAGS = "";
				PRODUCT_NAME = "$(TARGET_NAME)";
				dxx_build_renderer = "opengl=True";
				dxx_build_target = "d1x=0 d2x=1";
			};
			name = Debug;
		};
		149EBC0E1A325B6B0041898B /* Editor */ = {
			isa = XCBuildConfiguration;
			buildSettings = {
				OTHER_CFLAGS = "";
				OTHER_LDFLAGS = "";
				PRODUCT_NAME = "$(TARGET_NAME)";
				dxx_build_renderer = "opengl=True";
				dxx_build_target = "d1x=0 d2x=1";
			};
			name = Editor;
		};
		149EBC0F1A325B6B0041898B /* Release */ = {
			isa = XCBuildConfiguration;
			buildSettings = {
				OTHER_CFLAGS = "";
				OTHER_LDFLAGS = "";
				PRODUCT_NAME = "$(TARGET_NAME)";
				dxx_build_renderer = "opengl=True";
				dxx_build_target = "d1x=0 d2x=1";
			};
			name = Release;
		};
/* End XCBuildConfiguration section */

/* Begin XCConfigurationList section */
		1404A1921A9284EF00843F81 /* Build configuration list for PBXNativeTarget "dxx-rebirth-doc" */ = {
			isa = XCConfigurationList;
			buildConfigurations = (
				1404A1931A9284EF00843F81 /* Debug */,
				1404A1941A9284EF00843F81 /* Editor */,
				1404A1951A9284EF00843F81 /* Release */,
			);
			defaultConfigurationIsVisible = 0;
			defaultConfigurationName = Release;
		};
		141FE1051A2D62B100A4FB18 /* Build configuration list for PBXProject "dxx-rebirth" */ = {
			isa = XCConfigurationList;
			buildConfigurations = (
				141FE1071A2D62B100A4FB18 /* Debug */,
				149EBBFB1A3254CD0041898B /* Editor */,
				141FE1081A2D62B100A4FB18 /* Release */,
			);
			defaultConfigurationIsVisible = 0;
			defaultConfigurationName = Release;
		};
		149EBBFD1A32555F0041898B /* Build configuration list for PBXLegacyTarget "d1x-rebirth-soft" */ = {
			isa = XCConfigurationList;
			buildConfigurations = (
				149EBBFE1A32555F0041898B /* Debug */,
				149EBBFF1A32555F0041898B /* Editor */,
				149EBC001A32555F0041898B /* Release */,
			);
			defaultConfigurationIsVisible = 0;
			defaultConfigurationName = Release;
		};
		149EBC021A3256460041898B /* Build configuration list for PBXLegacyTarget "d1x-rebirth-opengl" */ = {
			isa = XCConfigurationList;
			buildConfigurations = (
				149EBC031A3256460041898B /* Debug */,
				149EBC041A3256460041898B /* Editor */,
				149EBC051A3256460041898B /* Release */,
			);
			defaultConfigurationIsVisible = 0;
			defaultConfigurationName = Release;
		};
		149EBC071A325B680041898B /* Build configuration list for PBXLegacyTarget "d2x-rebirth-soft" */ = {
			isa = XCConfigurationList;
			buildConfigurations = (
				149EBC081A325B680041898B /* Debug */,
				149EBC091A325B680041898B /* Editor */,
				149EBC0A1A325B680041898B /* Release */,
			);
			defaultConfigurationIsVisible = 0;
			defaultConfigurationName = Release;
		};
		149EBC0C1A325B6B0041898B /* Build configuration list for PBXLegacyTarget "d2x-rebirth-opengl" */ = {
			isa = XCConfigurationList;
			buildConfigurations = (
				149EBC0D1A325B6B0041898B /* Debug */,
				149EBC0E1A325B6B0041898B /* Editor */,
				149EBC0F1A325B6B0041898B /* Release */,
			);
			defaultConfigurationIsVisible = 0;
			defaultConfigurationName = Release;
		};
/* End XCConfigurationList section */
	};
	rootObject = 141FE1021A2D62B100A4FB18 /* Project object */;
}<|MERGE_RESOLUTION|>--- conflicted
+++ resolved
@@ -199,9 +199,9 @@
 		1404A2551A9285D500843F81 /* mvelib.cpp in Sources */ = {isa = PBXBuildFile; fileRef = 14F8AA821A2D6320003AA93A /* mvelib.cpp */; };
 		1404A2561A9285D500843F81 /* mveplay.cpp in Sources */ = {isa = PBXBuildFile; fileRef = 14F8AA841A2D6320003AA93A /* mveplay.cpp */; };
 		1404A2571A9285D500843F81 /* physfsrwops.cpp in Sources */ = {isa = PBXBuildFile; fileRef = 14F8AA8F1A2D6320003AA93A /* physfsrwops.cpp */; };
-		148EC41C1AEB471500D738A5 /* cli.cpp in Sources */ = {isa = PBXBuildFile; fileRef = 148EC4191AEB471500D738A5 /* cli.cpp */; };
-		148EC41D1AEB471500D738A5 /* cmd.cpp in Sources */ = {isa = PBXBuildFile; fileRef = 148EC41A1AEB471500D738A5 /* cmd.cpp */; };
-		148EC41E1AEB471500D738A5 /* cvar.cpp in Sources */ = {isa = PBXBuildFile; fileRef = 148EC41B1AEB471500D738A5 /* cvar.cpp */; };
+		1498497E1AEC21B60040FDDD /* cli.cpp in Sources */ = {isa = PBXBuildFile; fileRef = 1498497B1AEC21B60040FDDD /* cli.cpp */; };
+		1498497F1AEC21B60040FDDD /* cmd.cpp in Sources */ = {isa = PBXBuildFile; fileRef = 1498497C1AEC21B60040FDDD /* cmd.cpp */; };
+		149849801AEC21B60040FDDD /* cvar.cpp in Sources */ = {isa = PBXBuildFile; fileRef = 1498497D1AEC21B60040FDDD /* cvar.cpp */; };
 /* End PBXBuildFile section */
 
 /* Begin PBXCopyFilesBuildPhase section */
@@ -223,16 +223,13 @@
 		1404A25C1A92CCDA00843F81 /* fwdsegment.h */ = {isa = PBXFileReference; lastKnownFileType = sourcecode.c.h; path = fwdsegment.h; sourceTree = "<group>"; };
 		1404A25D1A92CCDA00843F81 /* fwdwall.h */ = {isa = PBXFileReference; lastKnownFileType = sourcecode.c.h; path = fwdwall.h; sourceTree = "<group>"; };
 		1469259F1A57A0E50014A414 /* ntstring.h */ = {isa = PBXFileReference; lastKnownFileType = sourcecode.c.h; path = ntstring.h; sourceTree = "<group>"; };
-<<<<<<< HEAD
-		148EC4161AEB46B400D738A5 /* cli.h */ = {isa = PBXFileReference; fileEncoding = 4; lastKnownFileType = sourcecode.c.h; path = cli.h; sourceTree = "<group>"; };
-		148EC4171AEB46B400D738A5 /* cmd.h */ = {isa = PBXFileReference; fileEncoding = 4; lastKnownFileType = sourcecode.c.h; path = cmd.h; sourceTree = "<group>"; };
-		148EC4181AEB46B400D738A5 /* cvar.h */ = {isa = PBXFileReference; fileEncoding = 4; lastKnownFileType = sourcecode.c.h; path = cvar.h; sourceTree = "<group>"; };
-		148EC4191AEB471500D738A5 /* cli.cpp */ = {isa = PBXFileReference; fileEncoding = 4; lastKnownFileType = sourcecode.cpp.cpp; path = cli.cpp; sourceTree = "<group>"; };
-		148EC41A1AEB471500D738A5 /* cmd.cpp */ = {isa = PBXFileReference; fileEncoding = 4; lastKnownFileType = sourcecode.cpp.cpp; path = cmd.cpp; sourceTree = "<group>"; };
-		148EC41B1AEB471500D738A5 /* cvar.cpp */ = {isa = PBXFileReference; fileEncoding = 4; lastKnownFileType = sourcecode.cpp.cpp; path = cvar.cpp; sourceTree = "<group>"; };
-=======
 		148EC4151AEB445600D738A5 /* .travis.yml */ = {isa = PBXFileReference; fileEncoding = 4; lastKnownFileType = text; path = .travis.yml; sourceTree = "<group>"; };
->>>>>>> 23364a58
+		1498497B1AEC21B60040FDDD /* cli.cpp */ = {isa = PBXFileReference; fileEncoding = 4; lastKnownFileType = sourcecode.cpp.cpp; path = cli.cpp; sourceTree = "<group>"; };
+		1498497C1AEC21B60040FDDD /* cmd.cpp */ = {isa = PBXFileReference; fileEncoding = 4; lastKnownFileType = sourcecode.cpp.cpp; path = cmd.cpp; sourceTree = "<group>"; };
+		1498497D1AEC21B60040FDDD /* cvar.cpp */ = {isa = PBXFileReference; fileEncoding = 4; lastKnownFileType = sourcecode.cpp.cpp; path = cvar.cpp; sourceTree = "<group>"; };
+		149849811AEC21DA0040FDDD /* cli.h */ = {isa = PBXFileReference; fileEncoding = 4; lastKnownFileType = sourcecode.c.h; path = cli.h; sourceTree = "<group>"; };
+		149849821AEC21DA0040FDDD /* cmd.h */ = {isa = PBXFileReference; fileEncoding = 4; lastKnownFileType = sourcecode.c.h; path = cmd.h; sourceTree = "<group>"; };
+		149849831AEC21DA0040FDDD /* cvar.h */ = {isa = PBXFileReference; fileEncoding = 4; lastKnownFileType = sourcecode.c.h; path = cvar.h; sourceTree = "<group>"; };
 		14BD42AF1A9457F1004210A2 /* D1X-Rebirth.app */ = {isa = PBXFileReference; lastKnownFileType = wrapper.application; path = "D1X-Rebirth.app"; sourceTree = "<group>"; };
 		14BD42B01A9457F1004210A2 /* dxxsconf.h */ = {isa = PBXFileReference; lastKnownFileType = sourcecode.c.h; path = dxxsconf.h; sourceTree = "<group>"; };
 		14BD42B11A9457F1004210A2 /* sconf.log */ = {isa = PBXFileReference; lastKnownFileType = text; path = sconf.log; sourceTree = "<group>"; };
@@ -1012,14 +1009,14 @@
 				14F8A9B11A2D6320003AA93A /* aistruct.h */,
 				14F8A9B21A2D6320003AA93A /* automap.h */,
 				14F8A9B31A2D6320003AA93A /* bm.h */,
-				148EC4161AEB46B400D738A5 /* cli.h */,
-				148EC4171AEB46B400D738A5 /* cmd.h */,
+				149849811AEC21DA0040FDDD /* cli.h */,
+				149849821AEC21DA0040FDDD /* cmd.h */,
 				14F8A9B41A2D6320003AA93A /* cntrlcen.h */,
 				14F8A9B51A2D6320003AA93A /* collide.h */,
 				14F8A9B61A2D6320003AA93A /* config.h */,
 				14F8A9B71A2D6320003AA93A /* controls.h */,
 				14F8A9B81A2D6320003AA93A /* credits.h */,
-				148EC4181AEB46B400D738A5 /* cvar.h */,
+				149849831AEC21DA0040FDDD /* cvar.h */,
 				14F8A9B91A2D6320003AA93A /* digi.h */,
 				14F8A9BA1A2D6320003AA93A /* effects.h */,
 				14F8A9BB1A2D6320003AA93A /* endlevel.h */,
@@ -1548,15 +1545,15 @@
 				14F8AADD1A2D6320003AA93A /* aipath.cpp */,
 				14F8AADE1A2D6320003AA93A /* automap.cpp */,
 				14F8AADF1A2D6320003AA93A /* bm.cpp */,
-				148EC4191AEB471500D738A5 /* cli.cpp */,
-				148EC41A1AEB471500D738A5 /* cmd.cpp */,
+				1498497B1AEC21B60040FDDD /* cli.cpp */,
+				1498497C1AEC21B60040FDDD /* cmd.cpp */,
 				14F8AAE01A2D6320003AA93A /* cntrlcen.cpp */,
 				14F8AAE11A2D6320003AA93A /* collide.cpp */,
 				14F8AAE21A2D6320003AA93A /* config.cpp */,
 				14F8AAE31A2D6320003AA93A /* console.cpp */,
 				14F8AAE41A2D6320003AA93A /* controls.cpp */,
 				14F8AAE51A2D6320003AA93A /* credits.cpp */,
-				148EC41B1AEB471500D738A5 /* cvar.cpp */,
+				1498497D1AEC21B60040FDDD /* cvar.cpp */,
 				14F8AAE61A2D6320003AA93A /* digiobj.cpp */,
 				14F8AAE71A2D6320003AA93A /* dumpmine.cpp */,
 				14F8AAE81A2D6320003AA93A /* effects.cpp */,
@@ -1796,7 +1793,7 @@
 				1404A2171A92859600843F81 /* globvars.cpp in Sources */,
 				1404A2181A92859600843F81 /* instance.cpp in Sources */,
 				1404A2191A92859600843F81 /* matrix.cpp in Sources */,
-				148EC41C1AEB471500D738A5 /* cli.cpp in Sources */,
+				1498497E1AEC21B60040FDDD /* cli.cpp in Sources */,
 				1404A21A1A92859600843F81 /* points.cpp in Sources */,
 				1404A21B1A92859600843F81 /* rod.cpp in Sources */,
 				1404A21C1A92859600843F81 /* setup.cpp in Sources */,
@@ -1825,7 +1822,7 @@
 				1404A2331A92859600843F81 /* icon.cpp in Sources */,
 				1404A2341A92859600843F81 /* inputbox.cpp in Sources */,
 				1404A2351A92859600843F81 /* keypad.cpp in Sources */,
-				148EC41E1AEB471500D738A5 /* cvar.cpp in Sources */,
+				149849801AEC21B60040FDDD /* cvar.cpp in Sources */,
 				1404A2361A92859600843F81 /* keypress.cpp in Sources */,
 				1404A2381A92859600843F81 /* listbox.cpp in Sources */,
 				1404A2391A92859600843F81 /* menu.cpp in Sources */,
@@ -1961,7 +1958,7 @@
 				1404A1FE1A92852D00843F81 /* vclip.cpp in Sources */,
 				1404A1FF1A92852D00843F81 /* vers_id.cpp in Sources */,
 				1404A2001A92852D00843F81 /* wall.cpp in Sources */,
-				148EC41D1AEB471500D738A5 /* cmd.cpp in Sources */,
+				1498497F1AEC21B60040FDDD /* cmd.cpp in Sources */,
 				1404A2011A92852D00843F81 /* weapon.cpp in Sources */,
 				1404A2021A92852D00843F81 /* mem.cpp in Sources */,
 				1404A2031A92852D00843F81 /* args.cpp in Sources */,
