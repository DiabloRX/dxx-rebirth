--- conflicted
+++ resolved
@@ -65,11 +65,7 @@
 {
 	window *prev;
 	d_event event;
-<<<<<<< HEAD
 	window_event_result result;
-	window_subfunction<void> w_callback = wind->w_callback;
-=======
->>>>>>> 1af65071
 
 	if (wind == window_get_front())
 		WINDOW_SEND_EVENT(wind, EVENT_WINDOW_DEACTIVATED);	// Deactivate first
@@ -89,13 +85,7 @@
 
 	if ((prev = window_get_front()))
 		WINDOW_SEND_EVENT(prev, EVENT_WINDOW_ACTIVATED);
-<<<<<<< HEAD
 
-	event.type = EVENT_WINDOW_CLOSED;
-	w_callback(nullptr, event, nullptr);	// callback needs to recognise nullptr is being passed!
-
-=======
->>>>>>> 1af65071
 	return 1;
 }
 
