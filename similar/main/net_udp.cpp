--- conflicted
+++ resolved
@@ -2054,11 +2054,7 @@
 			}
 			if (objnum != object_none) {
 				auto obj = vobjptridx(objnum);
-<<<<<<< HEAD
 				if (obj->type != OBJ_NONE)
-=======
-				if (obj->type == OBJ_NONE)
->>>>>>> 8c466817
 				{
 					obj_unlink(obj);
 					Assert(obj->segnum == segment_none);
