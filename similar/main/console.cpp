/*
 * This file is part of the DXX-Rebirth project <http://www.dxx-rebirth.com/>.
 * It is copyright by its individual contributors, as recorded in the
 * project's Git history.  See COPYING.txt at the top level for license
 * terms and a link to the Git history.
 */
/*
 *
 * Game console
 *
 */

#include <algorithm>
#include <stdio.h>
#include <stdlib.h>
#include <stdarg.h>
#include <string.h>
#include <time.h>
#include <SDL.h>
#include "window.h"
#include "console.h"
#include "args.h"
#include "gr.h"
#include "physfsx.h"
#include "gamefont.h"
#include "game.h"
#include "key.h"
#include "vers_id.h"
#include "timer.h"
#include "cli.h"
#include "cvar.h"

#include "dxxsconf.h"
#include "compiler-array.h"

static RAIIPHYSFS_File gamelog_fp;
static array<console_buffer, CON_LINES_MAX> con_buffer;
static int con_state = CON_STATE_CLOSED, con_scroll_offset = 0, con_size = 0;

static void con_add_buffer_line(int priority, const char *buffer, size_t len)
{
	/* shift con_buffer for one line */
	std::move(std::next(con_buffer.begin()), con_buffer.end(), con_buffer.begin());
	console_buffer &c = con_buffer.back();
	c.priority=priority;

	size_t copy = std::min(len, CON_LINE_LENGTH - 1);
	c.line[copy] = 0;
	memcpy(&c.line,buffer, copy);
}

void (con_printf)(int priority, const char *fmt, ...)
{
	va_list arglist;
	char buffer[CON_LINE_LENGTH];

	if (priority <= ((int)GameArg.DbgVerbose))
	{
		va_start (arglist, fmt);
		size_t len = vsnprintf (buffer, sizeof(buffer), fmt, arglist);
		va_end (arglist);
		con_puts(priority, buffer, len);
	}
}

static void con_scrub_markup(char *buffer)
{
	char *p1 = buffer, *p2 = p1;
	do
		switch (*p1)
		{
			case CC_COLOR:
			case CC_LSPACING:
				if (!*++p1)
					break;
			case CC_UNDERLINE:
				p1++;
				break;
			default:
				*p2++ = *p1++;
		}
	while (*p1);
	*p2 = 0;
}

static void con_print_file(const char *buffer)
{
	/* Print output to stdout */
	puts(buffer);

	/* Print output to gamelog.txt */
	if (gamelog_fp)
	{
		struct tm *lt;
		time_t t;
		t=time(NULL);
		lt=localtime(&t);
		PHYSFSX_printf(gamelog_fp,"%02i:%02i:%02i ",lt->tm_hour,lt->tm_min,lt->tm_sec);
#ifdef _WIN32 // stupid hack to force DOS-style newlines
#define DXX_LF	"\r\n"
#else
#define DXX_LF	"\n"
#endif
		PHYSFSX_printf(gamelog_fp,"%s" DXX_LF,buffer);
	}
}

void con_puts(int priority, char *buffer, size_t len)
{
	if (priority <= ((int)GameArg.DbgVerbose))
	{
		con_add_buffer_line(priority, buffer, len);
		con_scrub_markup(buffer);
		/* Produce a sanitised version and send it to the console */
		con_print_file(buffer);
	}
}

void con_puts(int priority, const char *buffer, size_t len)
{
	if (priority <= ((int)GameArg.DbgVerbose))
	{
		/* add given string to con_buffer */
		con_add_buffer_line(priority, buffer, len);
		con_print_file(buffer);
	}
}

static color_t get_console_color_by_priority(int priority)
{
	switch (priority)
	{
		case CON_CRITICAL:
			return BM_XRGB(28,0,0);
		case CON_URGENT:
			return BM_XRGB(54,54,0);
		case CON_DEBUG:
		case CON_VERBOSE:
			return BM_XRGB(14,14,14);
		case CON_HUD:
			return BM_XRGB(0,28,0);
		default:
			return BM_XRGB(255,255,255);
	}
}

static void con_draw(void)
{
	int i = 0, y = 0, done = 0;

	if (con_size <= 0)
		return;

	gr_set_current_canvas(NULL);
	gr_set_curfont(GAME_FONT);
	gr_setcolor(BM_XRGB(0,0,0));
	gr_settransblend(7, GR_BLEND_NORMAL);
	gr_rect(0,0,SWIDTH,(LINE_SPACING*(con_size))+FSPACY(1));
	gr_settransblend(GR_FADE_OFF, GR_BLEND_NORMAL);
	y=FSPACY(1)+(LINE_SPACING*con_size);
	i+=con_scroll_offset;

	gr_set_fontcolor(BM_XRGB(255,255,255), -1);
	cli_draw(y);
	y -= LINE_SPACING;

	while (!done)
	{
		int w,h,aw;

		gr_set_fontcolor(get_console_color_by_priority(con_buffer[CON_LINES_MAX-1-i].priority), -1);
		gr_get_string_size(con_buffer[CON_LINES_MAX-1-i].line,&w,&h,&aw);
		y-=h+FSPACY(1);
		gr_string(FSPACX(1),y,con_buffer[CON_LINES_MAX-1-i].line);
		i++;

		if (y<=0 || CON_LINES_MAX-1-i <= 0 || i < 0)
			done=1;
	}
	gr_setcolor(BM_XRGB(0,0,0));
	gr_rect(0,0,SWIDTH,LINE_SPACING);
	gr_set_fontcolor(BM_XRGB(255,255,255),-1);
	gr_printf(FSPACX(1),FSPACY(1),"%s LOG", DESCENT_VERSION);
	gr_string(SWIDTH-FSPACX(110),FSPACY(1),"PAGE-UP/DOWN TO SCROLL");
}

static window_event_result con_handler(window *wind,const d_event &event, const unused_window_userdata_t *)
{
	int key;
	static fix64 last_scroll_time = 0;
	
	switch (event.type)
	{
		case EVENT_WINDOW_ACTIVATED:
			key_toggle_repeat(1);
			break;

		case EVENT_WINDOW_DEACTIVATED:
			key_toggle_repeat(0);
			con_size = 0;
			con_state = CON_STATE_CLOSED;
			break;

		case EVENT_KEY_COMMAND:
			key = event_key_get(event);
			switch (key)
			{
				case KEY_SHIFTED + KEY_ESC:
					switch (con_state)
					{
						case CON_STATE_OPEN:
						case CON_STATE_OPENING:
							con_state = CON_STATE_CLOSING;
							break;
						case CON_STATE_CLOSED:
						case CON_STATE_CLOSING:
							con_state = CON_STATE_OPENING;
						default:
							break;
					}
					break;
				case KEY_PAGEUP:
					con_scroll_offset+=CON_SCROLL_OFFSET;
					if (con_scroll_offset >= CON_LINES_MAX-1)
						con_scroll_offset = CON_LINES_MAX-1;
					while (con_buffer[CON_LINES_MAX-1-con_scroll_offset].line[0]=='\0')
						con_scroll_offset--;
					break;
				case KEY_PAGEDOWN:
					con_scroll_offset-=CON_SCROLL_OFFSET;
					if (con_scroll_offset<0)
						con_scroll_offset=0;
					break;
				case KEY_CTRLED + KEY_A:
				case KEY_HOME:              cli_cursor_home();      break;
				case KEY_END:
				case KEY_CTRLED + KEY_E:    cli_cursor_end();       break;
				case KEY_CTRLED + KEY_C:    cli_clear();            break;
				case KEY_LEFT:              cli_cursor_left();      break;
				case KEY_RIGHT:             cli_cursor_right();     break;
				case KEY_BACKSP:            cli_cursor_backspace(); break;
				case KEY_CTRLED + KEY_D:
				case KEY_DELETE:            cli_cursor_del();       break;
				case KEY_UP:                cli_history_prev();     break;
				case KEY_DOWN:              cli_history_next();     break;
				case KEY_TAB:               cli_autocomplete();     break;
				case KEY_ENTER:             cli_execute();          break;
				case KEY_INSERT:
					CLI_insert_mode = !CLI_insert_mode;
					break;
				default:
					int character = key_ascii();
					if (character == 255)
						break;
					cli_add_character(character);
					break;
			}
			return window_event_result::handled;

		case EVENT_WINDOW_DRAW:
			timer_delay2(50);
			if (con_state == CON_STATE_OPENING)
			{
				if (con_size < CON_LINES_ONSCREEN && timer_query() >= last_scroll_time+(F1_0/30))
				{
					last_scroll_time = timer_query();
					if (++ con_size >= CON_LINES_ONSCREEN)
						con_state = CON_STATE_OPEN;
				}
			}
			else if (con_state == CON_STATE_CLOSING)
			{
				if (con_size > 0 && timer_query() >= last_scroll_time+(F1_0/30))
				{
					last_scroll_time = timer_query();
					if (! -- con_size)
						con_state = CON_STATE_CLOSED;
				}
			}
			con_draw();
			if (con_state == CON_STATE_CLOSED && wind)
			{
				return window_event_result::close;
			}
			break;
		case EVENT_WINDOW_CLOSE:
			break;
		default:
			break;
	}
	
	return window_event_result::ignored;
}

void con_showup(void)
{
	window *wind;

	game_flush_inputs();
	con_state = CON_STATE_OPENING;
	wind = window_create(&grd_curscreen->sc_canvas, 0, 0, SWIDTH, SHEIGHT, con_handler, unused_window_userdata);
	
	if (!wind)
	{
		d_event event = { EVENT_WINDOW_CLOSE };
		con_handler(NULL, event, NULL);
		return;
	}
}

void con_init(void)
{
	con_buffer = {};
	if (GameArg.DbgSafelog)
		gamelog_fp.reset(PHYSFS_openWrite("gamelog.txt"));
	else
		gamelog_fp = PHYSFSX_openWriteBuffered("gamelog.txt");
<<<<<<< HEAD
}
=======

	cli_init();
	cmd_init();
	cvar_init();

	atexit(con_close);
}
>>>>>>> 0e80080b
<|MERGE_RESOLUTION|>--- conflicted
+++ resolved
@@ -315,14 +315,9 @@
 		gamelog_fp.reset(PHYSFS_openWrite("gamelog.txt"));
 	else
 		gamelog_fp = PHYSFSX_openWriteBuffered("gamelog.txt");
-<<<<<<< HEAD
-}
-=======
 
 	cli_init();
 	cmd_init();
 	cvar_init();
 
-	atexit(con_close);
-}
->>>>>>> 0e80080b
+}