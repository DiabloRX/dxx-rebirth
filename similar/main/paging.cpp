--- conflicted
+++ resolved
@@ -167,15 +167,10 @@
 	paging_touch_weapon( Robot_info[robot_index].weapon_type );
 
 	// A super-boss can gate in robots...
-<<<<<<< HEAD
-	if ( Robot_info[robot_index].boss_flag==2 )	{
+	if (Robot_info[robot_index].boss_flag == BOSS_SUPER)
+	{
 		range_for (const auto i, super_boss_gate_type_list)
 			paging_touch_robot(i);
-=======
-	if ( Robot_info[robot_index].boss_flag == BOSS_SUPER ) {
-		for (int i=0; i<13; i++ )
-			paging_touch_robot(super_boss_gate_type_list[i]);
->>>>>>> 51de6c80
 
 		paging_touch_vclip( &Vclip[VCLIP_MORPHING_ROBOT] );
 	}
