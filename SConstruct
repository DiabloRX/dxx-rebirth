--- conflicted
+++ resolved
@@ -236,24 +236,6 @@
 			# Tracker support?  (Relies on UDP)
 			if( self.user_settings.use_tracker == 1 ):
 				env.Append( CPPDEFINES = [ 'USE_TRACKER' ] )
-<<<<<<< HEAD
-=======
-		print '\n'
-		env.Append(CPPDEFINES = [('SHAREPATH', '\\"' + str(self.user_settings.sharepath) + '\\"')])
-
-class D1XProgram(DXXProgram):
-	PROGRAM_NAME = 'D1X-Rebirth'
-	target = 'd1x-rebirth'
-	srcdir = ''
-	ARGUMENTS = argumentIndirection('d1x')
-	def prepare_environment(self):
-		DXXProgram.prepare_environment(self)
-		# Flags and stuff for all platforms...
-		self.env.Append(CCFLAGS = ['-Wall', '-funsigned-char', '-Werror=implicit-int', '-Werror=implicit-function-declaration', '-pthread'])
-		self.env.Append(CFLAGS = ['-std=gnu99'])
-		self.env.Append(CPPDEFINES = ['NETWORK'])
-		self.env.Append(CPPPATH = [os.path.join(self.srcdir, f) for f in ['include', 'main', 'arch/include']])
->>>>>>> fd8261b1
 
 class DXXArchive(DXXCommon):
 	srcdir = 'common'
@@ -675,7 +657,11 @@
 ]
 ]
 	def register_program(self):
-		self._register_program('d1x')
+		versid_cppdefines=self.env['CPPDEFINES'][:]
+		if self.user_settings.extra_version:
+			versid_cppdefines.append(('DESCENT_VERSION_EXTRA', '\\"%s\\"' % self.user_settings.extra_version))
+		versid_sources = [self.env.StaticObject(target='%s%s%s' % (self.user_settings.builddir, self._apply_target_name(s), self.env["OBJSUFFIX"]), source=os.path.join(self.srcdir, s), CPPDEFINES=versid_cppdefines) for s in ['main/vers_id.c']]
+		self._register_program('d1x', versid_sources)
 
 class D2XProgram(DXXProgram):
 	PROGRAM_NAME = 'D2X-Rebirth'
@@ -817,30 +803,7 @@
 ]
 
 	def register_program(self):
-<<<<<<< HEAD
 		self._register_program('d2x')
-=======
-		env = self.env
-		exe_target = os.path.join(self.srcdir, self.target)
-		versid_cppdefines=env['CPPDEFINES'][:]
-		if self.user_settings.extra_version:
-			versid_cppdefines.append(('DESCENT_VERSION_EXTRA', '\\"%s\\"' % self.user_settings.extra_version))
-		env.Object(source = ['main/vers_id.c'], CPPDEFINES=versid_cppdefines)
-		versid_sources = ['main/vers_id%s' % env['OBJSUFFIX']]
-		# finally building program...
-		env.Program(target=str(exe_target), source = self.common_sources + versid_sources, LIBS = self.platform_settings.libs, LINKFLAGS = str(self.platform_settings.lflags))
-		if (sys.platform != 'darwin'):
-			env.Install(self.user_settings.BIN_DIR, str(exe_target))
-			env.Alias('install', self.user_settings.BIN_DIR)
-		else:
-			tool_bundle.TOOL_BUNDLE(env)
-			env.MakeBundle(self.PROGRAM_NAME + '.app', exe_target,
-					'free.d1x-rebirth', 'd1xgl-Info.plist',
-					typecode='APPL', creator='DCNT',
-					icon_file='arch/cocoa/d1x-rebirth.icns',
-					subst_dict={'d1xgl' : exe_target},	# This is required; manually update version for Xcode compatibility
-					resources=[['English.lproj/InfoPlist.strings', 'English.lproj/InfoPlist.strings']])
->>>>>>> fd8261b1
 
 program_d1x = None
 program_d2x = None
