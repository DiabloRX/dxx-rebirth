--- conflicted
+++ resolved
@@ -10,16 +10,12 @@
 		self.prefix = prefix
 		self.ARGUMENTS = ARGUMENTS
 	def get(self,name,value=None):
-<<<<<<< HEAD
 		for p in self.prefix:
 			try:
 				return self.ARGUMENTS['%s_%s' % (p, name)]
 			except KeyError:
 				pass
 		return self.ARGUMENTS.get(name,value)
-=======
-		return self.ARGUMENTS.get('%s_%s' % (self.prefix, name), self.ARGUMENTS.get(name,value))
->>>>>>> 2b0ae93c
 
 # endianess-checker
 def checkEndian():
@@ -85,10 +81,7 @@
 			self.sdlmixer = int(ARGUMENTS.get('sdlmixer', 1))
 			self.register_install_target = int(ARGUMENTS.get('register_install_target', 1))
 			self.ipv6 = int(ARGUMENTS.get('ipv6', 0))
-<<<<<<< HEAD
 			self.platform_name = ARGUMENTS.get('host_platform', None)
-=======
->>>>>>> 2b0ae93c
 			self.program_name = ARGUMENTS.get('program_name')
 			self.use_udp = int(ARGUMENTS.get('use_udp', 1))
 			self.use_tracker = int(ARGUMENTS.get('use_tracker', 1))
@@ -642,7 +635,6 @@
 		static_archive_construction = self.static_archive_construction[self.user_settings.builddir]
 		objects = static_archive_construction.objects_common[:]
 		objects.extend(program_specific_objects)
-<<<<<<< HEAD
 		if (self.user_settings.sdlmixer == 1):
 			objects.extend(static_archive_construction.objects_arch_sdlmixer)
 			objects.extend(self.objects_similar_arch_sdlmixer)
@@ -662,22 +654,13 @@
 		if self.user_settings.program_name:
 			exe_target = self.user_settings.program_name
 		versid_cppdefines=self.env['CPPDEFINES'][:]
-=======
-		versid_cppdefines=env['CPPDEFINES'][:]
-		if self.user_settings.program_name:
-			exe_target = self.user_settings.program_name
->>>>>>> 2b0ae93c
 		if self.user_settings.extra_version:
 			versid_cppdefines.append(('DESCENT_VERSION_EXTRA', '\\"%s\\"' % self.user_settings.extra_version))
 		objects.extend([self.env.StaticObject(target='%s%s%s' % (self.user_settings.builddir, self._apply_target_name(s), self.env["OBJSUFFIX"]), source=s, CPPDEFINES=versid_cppdefines) for s in ['similar/main/vers_id.c']])
 		# finally building program...
 		env.Program(target='%s%s' % (self.user_settings.builddir, str(exe_target)), source = self.sources + objects, LIBS = self.platform_settings.libs, LINKFLAGS = str(self.platform_settings.lflags))
 		if (sys.platform != 'darwin'):
-<<<<<<< HEAD
-			if not self.user_settings.register_install_target:
-=======
 			if self.user_settings.register_install_target:
->>>>>>> 2b0ae93c
 				install_dir = os.path.join(self.user_settings.DESTDIR, self.user_settings.BIN_DIR)
 				env.Install(install_dir, str(exe_target))
 				env.Alias('install', install_dir)
